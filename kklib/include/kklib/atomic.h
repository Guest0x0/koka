--- conflicted
+++ resolved
@@ -41,23 +41,13 @@
 #define kk_atomic_add32_relaxed(p,x)          kk_atomic(fetch_add_explicit)(p,x,kk_memory_order(relaxed))
 #define kk_atomic_add32_release(p,x)          kk_atomic(fetch_add_explicit)(p,x,kk_memory_order(release))
 #define kk_atomic_sub32_relaxed(p,x)          kk_atomic(fetch_sub_explicit)(p,x,kk_memory_order(relaxed))
-<<<<<<< HEAD
-#define kk_atomic_add32_acq_rel(p,x)          kk_atomic(fetch_add_explicit)(p,x,kk_memory_order(acq_rel))
-#define kk_atomic_sub32_acq_rel(p,x)          kk_atomic(fetch_sub_explicit)(p,x,kk_memory_order(acq_rel))
-=======
 #define kk_atomic_sub32_release(p,x)          kk_atomic(fetch_sub_explicit)(p,x,kk_memory_order(release))
->>>>>>> 36d1ab46
 #define kk_atomic_sub_relaxed(p,x)            kk_atomic(fetch_sub_explicit)(p,x,kk_memory_order(relaxed))
 
 #define kk_atomic_inc32_relaxed(p)            kk_atomic_add32_relaxed(p,1)
 #define kk_atomic_inc32_release(p)            kk_atomic_add32_release(p,1)
 #define kk_atomic_dec32_relaxed(p)            kk_atomic_sub32_relaxed(p,1)
-<<<<<<< HEAD
-#define kk_atomic_inc32_acq_rel(p)            kk_atomic_add32_acq_rel(p,1)
-#define kk_atomic_dec32_acq_rel(p)            kk_atomic_sub32_acq_rel(p,1)
-=======
 #define kk_atomic_dec32_release(p)            kk_atomic_sub32_release(p,1)
->>>>>>> 36d1ab46
 #define kk_atomic_dec_relaxed(p)              kk_atomic_sub_relaxed(p,1)
 
 #endif // include guard