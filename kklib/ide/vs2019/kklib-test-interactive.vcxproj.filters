﻿<?xml version="1.0" encoding="utf-8"?>
<Project ToolsVersion="4.0" xmlns="http://schemas.microsoft.com/developer/msbuild/2003">
  <ItemGroup>
<<<<<<< HEAD
    <ClCompile Include="..\..\..\out\Debug\std_core.c" />
    <ClCompile Include="..\..\..\out\Debug\std_core_hnd.c" />
    <ClCompile Include="..\..\..\out\Debug\std_core_types.c" />
    <ClCompile Include="..\..\..\out\Debug\std_num_int32.c" />
    <ClCompile Include="..\..\..\out\Debug\std_os_path.c" />
    <ClCompile Include="..\..\..\out\Debug\std_text_parse.c" />
    <ClCompile Include="..\..\..\out\Debug\std_os_env.c" />
    <ClCompile Include="..\..\..\out\Debug\test_bench_koka_rbtree.c" />
=======
    <ClCompile Include="..\..\..\.koka\debug\std_core.c" />
    <ClCompile Include="..\..\..\.koka\debug\std_core_hnd.c" />
    <ClCompile Include="..\..\..\.koka\debug\std_core_types.c" />
    <ClCompile Include="..\..\..\.koka\debug\std_num_double.c" />
    <ClCompile Include="..\..\..\.koka\debug\std_num_int32.c" />
    <ClCompile Include="..\..\..\.koka\debug\std_text_parse.c" />
    <ClCompile Include="..\..\..\.koka\debug\std_os_env.c" />
    <ClCompile Include="..\..\..\.koka\debug\std_os_path.c" />
    <ClCompile Include="..\..\..\.koka\debug\samples_handlers_scoped.c" />
>>>>>>> 4a1505ea
  </ItemGroup>
</Project><|MERGE_RESOLUTION|>--- conflicted
+++ resolved
@@ -1,16 +1,6 @@
 ﻿<?xml version="1.0" encoding="utf-8"?>
 <Project ToolsVersion="4.0" xmlns="http://schemas.microsoft.com/developer/msbuild/2003">
   <ItemGroup>
-<<<<<<< HEAD
-    <ClCompile Include="..\..\..\out\Debug\std_core.c" />
-    <ClCompile Include="..\..\..\out\Debug\std_core_hnd.c" />
-    <ClCompile Include="..\..\..\out\Debug\std_core_types.c" />
-    <ClCompile Include="..\..\..\out\Debug\std_num_int32.c" />
-    <ClCompile Include="..\..\..\out\Debug\std_os_path.c" />
-    <ClCompile Include="..\..\..\out\Debug\std_text_parse.c" />
-    <ClCompile Include="..\..\..\out\Debug\std_os_env.c" />
-    <ClCompile Include="..\..\..\out\Debug\test_bench_koka_rbtree.c" />
-=======
     <ClCompile Include="..\..\..\.koka\debug\std_core.c" />
     <ClCompile Include="..\..\..\.koka\debug\std_core_hnd.c" />
     <ClCompile Include="..\..\..\.koka\debug\std_core_types.c" />
@@ -20,6 +10,5 @@
     <ClCompile Include="..\..\..\.koka\debug\std_os_env.c" />
     <ClCompile Include="..\..\..\.koka\debug\std_os_path.c" />
     <ClCompile Include="..\..\..\.koka\debug\samples_handlers_scoped.c" />
->>>>>>> 4a1505ea
   </ItemGroup>
 </Project>