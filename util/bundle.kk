--- conflicted
+++ resolved
@@ -41,25 +41,13 @@
 
 public fun process-flags() : <ndet,console> maybe<iflags>
   val (flags,args,errs) = parse( Iflags(), flag-descs, get-args() )
-<<<<<<< HEAD
-  if (errs.is-nil && args.is-nil) then {
-    Just(flags)
-  }
-  else {
-=======
   if errs.is-nil && args.is-nil then Just(flags) else
->>>>>>> 57ac929a
     println( errs.join("\n") ++ "\n" ++ flag-descs.usage(header) )
     Nothing
 
-<<<<<<< HEAD
-fun main() {
-  if (!is-directory("kklib".path)) then {
-=======
 
 fun main()
   if !is-directory("kklib".path) then
->>>>>>> 57ac929a
     println("you can only run 'util/bundle' from the koka root directory")
     println(flag-descs.usage(header))
     return ()
@@ -144,29 +132,17 @@
   [Debug,DRelease,Release].foreach fn(v)
     println("copying standard library: " ++ v.show)
     copy-libraries(libdir, cc, v, version)
-<<<<<<< HEAD
-    if (dist && cc=="clang-cl") then {
-=======
     if (dist && cc=="clang-cl") then
->>>>>>> 57ac929a
       copy-libraries(libdir, "cl", v, version)
 
-<<<<<<< HEAD
-  if (dist) then {
-=======
-  if dist then
->>>>>>> 57ac929a
+  if dist then
     // tar the result
     val tarcmd = ["tar -czf",tarname,"-C",prefixdir.show,"bin","lib","share"].join(" ")
     println("> " ++ tarcmd)
     run-system(tarcmd)
     ()
 
-<<<<<<< HEAD
-  if (dist) then {
-=======
-  if dist then
->>>>>>> 57ac929a
+  if dist then
     println("distribution bundle created.")
     println("  bundle : " ++ tarname)
     println("  cc     : " ++ cc ++ (if (cc=="clang-cl") then ", cl" else ""))
@@ -190,13 +166,8 @@
   val info     = run-system-read(koka-run ++ " --version").exn
   val bin      = info.lines.filter(fn(s){ s.starts-with("bin ").bool }).head.unjust
   val fpath    = bin.find(": ").unjust.after.string.trim / "koka"  
-<<<<<<< HEAD
-  val koka-exe = if (fpath.is-file) then fpath else fpath.change-ext(".exe")
-  if (!koka-exe.is-file) then throw("unable to find koka executable: use '> stack build' first.\n  (" ++ koka-exe.string ++ ")")
-=======
   val koka-exe = if fpath.is-file then fpath else fpath.change-ext(".exe")
   if !koka-exe.is-file then throw("unable to find koka executable: use '> stack build' first.\n  (" ++ koka-exe.string ++ ")")
->>>>>>> 57ac929a
   (koka-exe, koka-run)
 
 
@@ -263,15 +234,9 @@
   val cmd  = [koka-run, "--cc=" ++ cc, "--builddir=" ++ builddir.show, extra, prog].join(" ")
   println("> "  ++ cmd)
   val code = run-system( cmd )
-<<<<<<< HEAD
-  if (code != 0) then throw("error: " ++ code.show)
-
-  if (dist && cc=="clang-cl") then {
-=======
   if code != 0 then throw("error: " ++ code.show)
 
   if dist && cc=="clang-cl" then
->>>>>>> 57ac929a
     // also generate cl binaries on windows
     val clbuilddir = get-build-dir("cl", variant, version)
     val clcmd  = [koka-run, "--cc=cl", "--builddir=" ++ clbuilddir.show, extra, prog].join(" ")
