; Use 'iexpress /N util\windows-install.sed' from a Windows cmd prompt
; to generate a graphical windows executable installer as 'bundle\install-koka-<version>-windows-x64.exe'.

[Strings]
<<<<<<< HEAD
Version=v2.2.1
=======
Version=v2.3.1
>>>>>>> ee8db8db
CpuArch=x64
DisplayLicense=
FinishMessage=Installation of Koka is complete. Type 'koka' in a fresh 'cmd' prompt to run the Koka compiler.
FriendlyName=Koka Install
AppLaunched=cmd /c install.bat --iexpress
PostInstallCmd=<none>
AdminQuietInstCmd=
UserQuietInstCmd=
FILE0="install.bat"

[Version]
Class=IEXPRESS
SEDVersion=3

[Options]
PackagePurpose=InstallApp
ShowInstallProgramWindow=0
HideExtractAnimation=0
UseLongFileName=1
InsideCompressed=0
CAB_FixedSize=0
CAB_ResvCodeSigning=0
RebootMode=N
InstallPrompt=Installing Koka %Version%. Continue?
DisplayLicense=%DisplayLicense%
FinishMessage=%FinishMessage%
TargetName=bundle\install-koka-%Version%-windows-%CpuArch%.exe
FriendlyName=%FriendlyName%
AppLaunched=%AppLaunched%
PostInstallCmd=%PostInstallCmd%
AdminQuietInstCmd=%AdminQuietInstCmd%
UserQuietInstCmd=%UserQuietInstCmd%
SourceFiles=SourceFiles

[SourceFiles]
SourceFiles0=util

[SourceFiles0]
%FILE0%=<|MERGE_RESOLUTION|>--- conflicted
+++ resolved
@@ -2,11 +2,7 @@
 ; to generate a graphical windows executable installer as 'bundle\install-koka-<version>-windows-x64.exe'.
 
 [Strings]
-<<<<<<< HEAD
-Version=v2.2.1
-=======
 Version=v2.3.1
->>>>>>> ee8db8db
 CpuArch=x64
 DisplayLicense=
 FinishMessage=Installation of Koka is complete. Type 'koka' in a fresh 'cmd' prompt to run the Koka compiler.
