import Control.Monad
import Control.Monad.IO.Class
import Data.Maybe
import Data.List
import Data.List.Extra (replace, trim)
import System.Directory
import System.Environment
import System.FilePath
import System.IO
import System.Process (readProcessWithExitCode)
import Text.Regex
import Text.JSON
import Test.Hspec
import Test.Hspec.Core.Runner
import Test.Hspec.Core.Formatters hiding (Error)

commonFlags :: [String]
commonFlags = ["-c", "-v0", "--console=raw",
               "-O1", -- for cgen/specialize
               -- "--cc=clang",
               -- "--checkcore",
               "-itest",   -- "-ilib",
               "--buildtag=test"]

data Mode = Test | New | Update
  deriving (Eq, Ord, Show)


data Options = Options{ mode :: Mode, cabal :: Bool, sysghc:: Bool, opt :: Int, target :: String, par :: Bool }

optionsDefault = Options Test False False 0 "" True

data Cfg = Cfg{ flags   :: [String],
                options :: Options,
                exclude :: [String],
                fexclude:: !(String -> Bool)
              }

makeCfg :: [String] -> Options -> [String] -> Cfg
makeCfg flags options []
  = Cfg flags options [] (\s -> False)
makeCfg flags options exclude
  = Cfg flags options exclude fexclude
  where
    matcher item | any (\c -> c `elem` "()[]+*?") item = let r = mkRegex item
                                                         in (\s -> isJust (matchRegex r s))
                 | otherwise = (\s -> s == item || s == (item ++ ".kk"))
    matchers   = map matcher exclude
    fexclude s = any (\m -> m s) matchers

instance JSON Cfg where
  showJSON cfg = JSObject (toJSObject [])
  readJSON val
    = case val of
        JSObject obj
          -> let flags = case valFromObj "flags" obj of
                           Ok s -> words s
                           _    -> []
                 exclude = case valFromObj "exclude" obj of
                             Ok xs -> xs
                             _     -> []
             in Ok (makeCfg flags optionsDefault exclude)
        JSNull     -> Ok (makeCfg [] optionsDefault [])
        JSString s -> Ok (makeCfg (words (fromJSString s)) optionsDefault [])
        _          -> Error ("invalid JSON object")

extendCfg :: Cfg -> Cfg -> Cfg
extendCfg (Cfg flags1 opts1 exclude1 fexclude1) (Cfg flags2 opts2 exclude2 fexclude2)
  = Cfg (flags1 ++ flags2) opts1
        (exclude1 ++ exclude2) (\s -> fexclude1 s || fexclude2 s)

initialCfg :: Options -> Cfg
initialCfg options
  = makeCfg (commonFlags ++ if (not (null (target options))) then ["--target=" ++ target options] else [])
            options []


readFlagsFile :: FilePath -> IO [String]
readFlagsFile fp
  = do exists <- doesFileExist fp
       if not exists
         then return []
         else words <$> readFile fp

testSanitize :: FilePath -> String -> String
testSanitize kokaDir
  = trim
  . sub "^Up to date\n" ""
  . sub "\n[[:space:]]+at .*" ""
  . sub "(std_core\\.js:)[[:digit:]]+" "\\1"
  . sub "[\r\n]+" "\n"
  . sub "[[:blank:]]+" " "
  . sub "\\\\" "/"
  -- type variable names and box names
  . sub "\\.box-x[[:digit:]]+(-x[[:digit:]]+)?" ".box"
  . sub "(\\.[a-zA-Z])[[:digit:]]+" "\\1"
  . sub "([a-zA-Z])\\.[[:digit:]]+" "\\1"
  -- . sub "([a-zA-Z])\\.[[:digit:]]+\\.[[:digit:]]+" "\\1"
  . sub "<[[:digit:]]+>" "<0>"
  -- for tests using --showhiddentypesigs,
  -- e.g. .lift250-main => .lift000-main
  --      f: (z00.192 : a) -> a => f: (a.00.000 : a) -> a
  . sub "(\\.m?)lift[[:digit:]]+" "\\1lift000"
  . sub "(^[[:alnum:]]+\\/.+:.*) [[:alpha:]]+[[:digit:]]+\\.[[:digit:]]+ :" "\\1 a00.000 :"
  -- . sub ": [[:digit:]]+([,\\)])" ": 0\\1"
  . if null kokaDir then id else replace xkokaDir "..."
  where
    xkokaDir = map (\c -> if c == '\\' then '/' else c) kokaDir
    sub re = flip (subRegex (mkRegex re))
    -- limitTo n s | length s > n = take n s ++ "... (and more)"
    --             | otherwise    = s

expectedSanitize :: String -> String
expectedSanitize input
  = filter (/='\r') input   -- on windows \r still gets through sometimes

runKoka :: Cfg -> FilePath -> FilePath -> IO String
runKoka cfg kokaDir fp
  = do caseFlags <- readFlagsFile (fp ++ ".flags")
       let relTest = makeRelative kokaDir fp
           optFlag   = if (opt (options cfg) /= 0) then ["-O" ++ show (opt (options cfg))] else []
           kokaFlags = optFlag ++ flags cfg ++ caseFlags
       if (cabal (options cfg))
         then do let argv = ["new-run", "koka", "--"] ++ kokaFlags ++ [relTest]
<<<<<<< HEAD
                 (exitCode, stdout, sterr) <- readProcessWithExitCode "cabal" argv ""   
                 return (testSanitize kokaDir stdout)    
         else do let stackFlags = if (sysghc (options cfg)) then ["--system-ghc","--skip-ghc-check"] else []
                     argv = ["exec","koka"] ++ stackFlags ++ ["--"] ++ kokaFlags ++ [relTest]
                 (exitCode, stdout, sterr) <- readProcessWithExitCode "stack" argv ""
                 return (testSanitize kokaDir stdout)

       
=======
                 testSanitize kokaDir <$> readProcess "cabal" argv ""
         else do let stackFlags = if (sysghc (options cfg)) then ["--system-ghc","--skip-ghc-check"] else []
                     argv = ["exec","koka"] ++ stackFlags ++ ["--"] ++ kokaFlags ++ [relTest]
                 testSanitize kokaDir <$> readProcess "stack" argv ""

>>>>>>> 764183b2

makeTest :: Cfg -> FilePath -> Spec
makeTest cfg fp
  | takeExtension fp == ".kk"
      = do let expectedFile = fp ++ ".out"
           isTest <- runIO $ doesFileExist expectedFile
           let shouldRun = not isTest && mode (options cfg) == New || isTest && mode (options cfg) /= New
           when shouldRun $
             it (takeBaseName fp) $ do
               kokaDir <- getCurrentDirectory
               out <- runKoka cfg kokaDir fp
               unless (mode (options cfg) == Test) $ (withBinaryFile expectedFile WriteMode (\h -> hPutStr h out)) -- writeFile expectedFile out
               expected <- testSanitize kokaDir <$> readFile expectedFile
               out `shouldBe` expected
  | otherwise
      = return ()

discoverTests :: Cfg -> FilePath -> Spec
discoverTests cfg0 p = discover cfg0 "" p
  where discover cfg cat p
          = do isDirectory <- runIO $ doesDirectoryExist p
               if not isDirectory
                 then makeTest cfg p
                 else do
                   fs0  <- runIO (sort <$> listDirectory p)
                   cfg' <- runIO (readConfigFile cfg p)
                   let fs   = filter (not . fexclude cfg') fs0  -- todo: make ignoring the failing optional
                       with = if cat == "" then id else describe cat
                   with $ mapM_ (\f -> discover cfg' f (p </> f)) fs

readConfigFile :: Cfg -> FilePath -> IO Cfg
readConfigFile cfg dir
  = do let fname = dir </> "config.json"
       hasCfg <- doesFileExist fname
       if (not hasCfg) then return cfg
         else do txt <- readFile fname
                 case decode (trim (removeLineComments txt)) of
                   Ok cfg'   -> return (extendCfg cfg cfg')
                   Error err -> do putStrLn ("(warning: " ++ fname ++ ": " ++ err ++ ")")
                                   return cfg
  where
    -- allow limited form of line comments that cannot contain " or / characters
    removeLineComments txt
      = unlines (map removeLineComment (lines txt))
    removeLineComment cs
      = case dropWhile (\c -> not (c `elem` "/\"")) (reverse cs) of
          ('/':'/':rev) -> reverse rev
          _             -> cs




processOptions :: String -> (Options, [String]) -> (Options,[String])
processOptions arg (options,hargs)
  = if (take 7 arg == "--mode=")
      then let m = parseMode (drop 7 arg)
           in (options{ mode = m }, hargs)
    else if (arg == "--cabal")
      then (options{cabal=True}, hargs)
    else if (take 2 arg == "-O")
      then (options{opt=read (drop 2 arg)}, hargs)
    else if (arg == "--system-ghc")
      then (options{sysghc=True}, hargs)
    else if (arg == "--target-js")
      then (options{target="js"}, hargs)
    else if (arg == "--target-c64c")
      then (options{target="c64c"}, hargs)
    else if (arg == "--seq")
      then (options{par=False}, hargs)
      else (options, arg : hargs)
  where
    parseMode :: String -> Mode
    parseMode "new" = New
    parseMode "update" = Update
    parseMode "test" = Test
    parseMode m = error $ "Unrecognized mode: " ++ show m

getOptions :: IO (Options , [String])
getOptions
  = do argv <- getArgs
       return (foldr processOptions (optionsDefault,[]) argv)

main :: IO ()
main = do
  pwd <- getCurrentDirectory
  (options0, args) <- getOptions
  cabalEnv <- do stackExe <- lookupEnv "STACK_EXE"
                 return (maybe "" id stackExe == "")
  let options = options0{ cabal = cabalEnv || cabal options0 }
  hcfg <- readConfig defaultConfig args
  putStrLn "pre-compiling standard libraries..."
  -- compile all standard libraries before testing so we can run in parallel
  let cfg = initialCfg options
  runKoka cfg "" "util/link-test.kk"
  putStrLn "ok."
  let spec = (if (target options == "js" || not (par options)) then id else parallel) $
             discoverTests cfg (pwd </> "test")
  summary <- withArgs [] (runSpec spec hcfg{configFormatter=Just specProgress})
  evaluateSummary summary


specProgress = specdoc {
    exampleSucceeded = \(nesting, requirement) info -> withSuccessColor $ do
      total  <- getTotalCount
      writeLine $ showTotal total nesting requirement
      forM_ (lines info) $ \ s -> writeLine $ indentationFor ("" : nesting) ++ s

  , exampleFailed = \(nesting, requirement) info _ -> withFailColor $ do
      n <- getFailCount
      total  <- getTotalCount
      writeLine $ showTotal total nesting requirement ++ ": FAILED [" ++ show n ++ "]"
      forM_ (take 10 (lines info)) $ \ s ->
        writeLine $ indentationFor nesting ++ (take (400) s)

  , examplePending = \(nesting, requirement) info reason -> withPendingColor $ do
      total  <- getTotalCount
      writeLine $ showTotal total nesting requirement
      forM_ (lines info) $ \ s ->
        writeLine $ indentationFor nesting ++ s
      writeLine $ indentationFor nesting ++ "# PENDING: " ++ fromMaybe "No reason given" reason
} where
    showTotal total nesting req
      = let nest = (length nesting + 1) * 2
            t    = " " ++ show total
        in replicate nest ' ' ++ req ++ replicate (12 - length req) ' ' ++ t
    indentationFor nesting
      = replicate ((length nesting + 1) * 2) ' '

<|MERGE_RESOLUTION|>--- conflicted
+++ resolved
@@ -122,7 +122,6 @@
            kokaFlags = optFlag ++ flags cfg ++ caseFlags
        if (cabal (options cfg))
          then do let argv = ["new-run", "koka", "--"] ++ kokaFlags ++ [relTest]
-<<<<<<< HEAD
                  (exitCode, stdout, sterr) <- readProcessWithExitCode "cabal" argv ""   
                  return (testSanitize kokaDir stdout)    
          else do let stackFlags = if (sysghc (options cfg)) then ["--system-ghc","--skip-ghc-check"] else []
@@ -131,13 +130,6 @@
                  return (testSanitize kokaDir stdout)
 
        
-=======
-                 testSanitize kokaDir <$> readProcess "cabal" argv ""
-         else do let stackFlags = if (sysghc (options cfg)) then ["--system-ghc","--skip-ghc-check"] else []
-                     argv = ["exec","koka"] ++ stackFlags ++ ["--"] ++ kokaFlags ++ [relTest]
-                 testSanitize kokaDir <$> readProcess "stack" argv ""
-
->>>>>>> 764183b2
 
 makeTest :: Cfg -> FilePath -> Spec
 makeTest cfg fp
