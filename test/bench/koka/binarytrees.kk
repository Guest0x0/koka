--- conflicted
+++ resolved
@@ -70,13 +70,8 @@
 fun gen-depth( min-depth : int, max-depth : int ) : pure list<(int,int,promise<int>)>
   list(min-depth, max-depth, 2) fn(d)
     val count = 2^(max-depth + min-depth - d)    // todo: ensure fast 2^n operation
-<<<<<<< HEAD
-    (count, d, task{ psum-count(count, d) })
-    // (count, d, task{ sum-count(count, d) })   // one task per depth    
-=======
     //(count, d, task{ psum-count(count, d) })
     (count, d, task{ sum-count(count, d) })   // one task per depth    
->>>>>>> d761c3ab
 
 
 // show results
