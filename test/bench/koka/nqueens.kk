module nqueens
import std/num/int32

alias solution = list<int32>
alias solutions = list<list<int32>>

fun safe( ^queen : int32, ^diag : int32, xs : solution ) : bool 
  match xs
    Cons(q,qs) -> (queen != q && queen != (q+diag) && queen != (q - diag) && safe(queen,diag.inc,qs))
    _          -> True

<<<<<<< HEAD
fun append-safe( ^queen : int32, xs : solution, xss : solutions ) : div solutions 
=======

fun append-safe( queen : int32, xs : solution, xss : solutions ) : div solutions
>>>>>>> 57ac929a
  if queen <= 0.int32 then xss
  elif safe(queen,1.int32,xs)) then append-safe( queen.dec, xs, Cons(Cons(queen,xs),xss) )
  else append-safe( queen.dec, xs, xss )
}

fun extend( queen : int32, acc : solutions, xss : solutions ) : div solutions {
  match xss 
    Cons(xs,rest) -> extend(queen, append-safe(queen,xs,acc), rest)
    Nil           -> acc


fun find-solutions( n : int32, queen : int32 ) : div solutions
  if queen.is-zero
   then [[]]
   else extend(n,[], find-solutions(n,queen.dec))


public fun queens( n : int32 ) : div int
  find-solutions(n,n).length


public fun main()
  queens(13.int32).println
<|MERGE_RESOLUTION|>--- conflicted
+++ resolved
@@ -9,14 +9,9 @@
     Cons(q,qs) -> (queen != q && queen != (q+diag) && queen != (q - diag) && safe(queen,diag.inc,qs))
     _          -> True
 
-<<<<<<< HEAD
 fun append-safe( ^queen : int32, xs : solution, xss : solutions ) : div solutions 
-=======
-
-fun append-safe( queen : int32, xs : solution, xss : solutions ) : div solutions
->>>>>>> 57ac929a
   if queen <= 0.int32 then xss
-  elif safe(queen,1.int32,xs)) then append-safe( queen.dec, xs, Cons(Cons(queen,xs),xss) )
+  elif safe(queen,1.int32,xs) then append-safe( queen.dec, xs, Cons(Cons(queen,xs),xss) )
   else append-safe( queen.dec, xs, xss )
 }
 
