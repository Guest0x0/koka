module parc/parc5
private import std/core/types = std/core/types = "";
private import std/core = std/core = "";
public fun test : () -> int
 = fn(){
<<<<<<< HEAD
 val xs.42 : list<int>
 = std/core/Cons((std/core/types/.box(1)), std/core/Nil);
 match (xs.42) {
 (std/core/Cons(((.skip std/core/types/.Box((x: int)) : .Box ) as .box-x48: .Box), (.pat0: list<int>)) : list<int> )
 -> (match ((std/core/types/.is-unique(xs.42))) {
 (std/core/types/True() : bool )
 -> std/core/types/.drop(.pat0);
 std/core/types/();
 std/core/types/.free(xs.42);
 _
 -> std/core/types/.dup(x);
 std/core/types/();
 std/core/types/.dec-ref(xs.42);
 std/core/types/();
 });
 x;
 (.skip std/core/Nil() : (list<int>) )
 -> 1;
 };
=======
 1;
>>>>>>> 1b806597
 };<|MERGE_RESOLUTION|>--- conflicted
+++ resolved
@@ -3,27 +3,5 @@
 private import std/core = std/core = "";
 public fun test : () -> int
  = fn(){
-<<<<<<< HEAD
- val xs.42 : list<int>
- = std/core/Cons((std/core/types/.box(1)), std/core/Nil);
- match (xs.42) {
- (std/core/Cons(((.skip std/core/types/.Box((x: int)) : .Box ) as .box-x48: .Box), (.pat0: list<int>)) : list<int> )
- -> (match ((std/core/types/.is-unique(xs.42))) {
- (std/core/types/True() : bool )
- -> std/core/types/.drop(.pat0);
- std/core/types/();
- std/core/types/.free(xs.42);
- _
- -> std/core/types/.dup(x);
- std/core/types/();
- std/core/types/.dec-ref(xs.42);
- std/core/types/();
- });
- x;
- (.skip std/core/Nil() : (list<int>) )
- -> 1;
- };
-=======
  1;
->>>>>>> 1b806597
  };