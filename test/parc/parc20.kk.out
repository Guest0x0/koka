module parc/parc20
private import std/core/types = std/core/types = "";
private import std/core = std/core = "";
// TRICKY: need to dup x because xs is consumed by Cons-ctor
public fun test : (xs : list<int>) -> list<int>
 = fn(xs: list<int>){
 match (xs) {
 (std/core/Cons(((.skip std/core/types/.Box((x: int)) : .Box ) as .box: .Box), (.pat0: list<int>)) : list<int> )
 -> std/core/types/.dup(x);
<<<<<<< HEAD
 std/core/Cons((std/core/types/.box(x)), xs);
=======
 val .ru : reuse
 = std/core/types/.drop-reuse((std/core/types/.dup(xs)), (std/core/int32(2)));
 val .b : int
 = x;
 val .b : list<int>
 = xs;
 std/core/types/.alloc-at(.ru, (std/core/Cons((std/core/types/.box(.b)), .b)));
>>>>>>> 1b806597
 (.skip std/core/Nil() : (list<int>) )
 -> std/core/Nil;
 };
 };<|MERGE_RESOLUTION|>--- conflicted
+++ resolved
@@ -7,9 +7,6 @@
  match (xs) {
  (std/core/Cons(((.skip std/core/types/.Box((x: int)) : .Box ) as .box: .Box), (.pat0: list<int>)) : list<int> )
  -> std/core/types/.dup(x);
-<<<<<<< HEAD
- std/core/Cons((std/core/types/.box(x)), xs);
-=======
  val .ru : reuse
  = std/core/types/.drop-reuse((std/core/types/.dup(xs)), (std/core/int32(2)));
  val .b : int
@@ -17,7 +14,6 @@
  val .b : list<int>
  = xs;
  std/core/types/.alloc-at(.ru, (std/core/Cons((std/core/types/.box(.b)), .b)));
->>>>>>> 1b806597
  (.skip std/core/Nil() : (list<int>) )
  -> std/core/Nil;
  };
