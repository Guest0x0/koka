--- conflicted
+++ resolved
@@ -3,29 +3,6 @@
 private import std/core = std/core = "";
 public fun test : (y : int) -> int
  = fn(y: int){
-<<<<<<< HEAD
- val xs : list<int>
- = std/core/Cons((std/core/types/.box(1)), std/core/Nil);
- match (xs) {
- (std/core/Cons(((.skip std/core/types/.Box((x: int)) : .Box ) as .box-x32: .Box), (.pat0: list<int>)) : list<int> )
- -> std/core/types/.drop(y);
- (match ((std/core/types/.is-unique(xs))) {
- (std/core/types/True() : bool )
- -> std/core/types/.drop(.pat0);
- std/core/types/();
- std/core/types/.free(xs);
- _
- -> std/core/types/.dup(x);
- std/core/types/();
- std/core/types/.dec-ref(xs);
- std/core/types/();
- });
- x;
- (.skip std/core/Nil() : (list<int>) )
- -> y;
- };
-=======
  std/core/types/.drop(y);
  1;
->>>>>>> 1b806597
  };