--- conflicted
+++ resolved
@@ -367,19 +367,11 @@
 ```
 $ brew install pkg-config ghc cabal-install
 ```
-<<<<<<< HEAD
-On freeBSD use `pkg`:
-```
-$ sudo pkg install pkg-config ghc hs-cabal-install
-```
-
-=======
 On FreeBSD, use `pkg`:
 ```
 $ sudo pkg update
 $ sudo pkg install ghc hs-cabal-install   # or: hs-haskell-platform
 ```
->>>>>>> e4b8e24c
 Optionally, install `vcpkg` as well. If you
 install this in the `~/vcpkg` directory Koka will find
 it automatically when needed:
