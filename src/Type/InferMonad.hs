-----------------------------------------------------------------------------
-- Copyright 2012-2021, Microsoft Research, Daan Leijen.
--
-- This is free software; you can redistribute it and/or modify it under the
-- terms of the Apache License, Version 2.0. A copy of the License can be
-- found in the LICENSE file at the root of this distribution.
-----------------------------------------------------------------------------

module Type.InferMonad( Inf, InfGamma
                      , runInfer, tryRun
                      , traceDoc, traceDefDoc

                      -- * substitutation
                      , zapSubst
                      , subst, extendSub

                      -- * Environment
                      , getGamma
                      , extendGamma, extendGammaCore
                      , extendInfGamma, extendInfGammaEx, extendInfGammaCore
                      , withGammaType

                      -- * Name resolution

                      , resolveName
                      , resolveRhsName
                      , resolveFunName
                      , resolveConName
                      , resolveImplicitName

                      , lookupAppName
                      , lookupFunName
                      , lookupNameCtx
                      , lookupInfName
                      , NameContext(..), maybeToContext

                      , qualifyName
                      , getModuleName
                      , findDataInfo
                      , withDefName
                      , currentDefName
                      , isNamedLam
                      , getLocalVars

                      , FixedArg
                      , fixedContext, fixedCountContext

                      -- * Misc.
                      , allowReturn, isReturnAllowed
                      , useHole, allowHole, disallowHole
                      , withLhs, isLhs
                      , getPrettyEnv
                      , splitEffect
                      , occursInContext

                      -- * Operations
                      , generalize
                      , improve
                      , instantiate, instantiateNoEx, instantiateEx
                      , checkEmptyPredicates
                      , checkCasing
                      , normalize
                      , getResolver
                      , getNewtypes

                      -- * Unification
                      , Context(..)
                      , inferUnify, inferUnifies
                      , inferSubsume
                      , withSkolemized, checkSkolemEscape

                      , typeError
                      , contextError
                      , termError
                      , infError, infWarning
                      , withHiddenTermDoc

                      -- * Documentation, Intellisense
                      , addRangeInfo

                      ) where

import Data.List( partition, sortBy, nub, nubBy)
import Data.Ord(comparing)
import Control.Applicative
import Control.Monad

import Lib.PPrint
import Common.Range hiding (Pos)
import Common.Unique
import Common.Failure
import Common.Error
import Common.Syntax( Visibility(..))
import Common.File(endsWith,normalizeWith)
import Common.Name
import Common.NamePrim(nameTpVoid,nameTpPure,nameTpIO,nameTpST,nameTpAsyncX,
                       nameTpRead,nameTpWrite,namePredHeapDiv,nameReturn,
                       nameTpLocal, nameCopy)
-- import Common.Syntax( DefSort(..) )
import Common.ColorScheme
import Kind.Kind
import Kind.ImportMap
import Kind.Newtypes
import Kind.Synonym
import Type.Type
import Type.TypeVar
import Type.Kind
import qualified Type.Pretty as Pretty
import qualified Core.Core as Core

import Type.Operations hiding (instantiate, instantiateNoEx, instantiateEx)
import qualified Type.Operations as Op
import Type.Assumption
import Type.InfGamma

import Type.Unify
import Common.Message( docFromRange, table, tablex)

import Core.Pretty()

import Syntax.RangeMap( RangeMap, RangeInfo(..), rangeMapInsert )
import Syntax.Syntax(Expr(..),ValueBinder(..))

import qualified Lib.Trace( trace )

trace s x =
  Lib.Trace.trace (" " ++ s)
   x

{--------------------------------------------------------------------------
  Generalization
--------------------------------------------------------------------------}
generalize :: Range -> Range -> Bool -> Effect -> Rho -> Core.Expr -> Inf (Scheme,Core.Expr )
generalize contextRange range close eff  tp@(TForall _ _ _)  core0
  = {-
    trace ("generalize forall: " ++ show tp) $
    return (tp,core0)
    -}
    do seff <- subst eff
       stp  <- subst tp
       free0 <- freeInGamma
       let free = tvsUnion free0 (fuv seff)
       ps0  <- splitPredicates free
       if (tvsIsEmpty (fuv ({- seff, -} stp)))
        then -- Lib.Trace.trace ("generalize forall: " ++ show (pretty stp)) $
              return (tp,core0)
        else -- Lib.Trace.trace ("generalize forall-inst: " ++ show (pretty seff, pretty stp) ++ " with " ++ show ps0) $
             do (rho,tvars,icore) <- instantiateNoEx range stp
                generalize contextRange range close seff rho (icore core0)

generalize contextRange range close eff0 rho0 core0
  = do seff <- subst eff0
       srho  <- subst rho0
       free0 <- freeInGamma
       let free = tvsUnion free0 (fuv seff)
       ps0  <- splitPredicates free
       score0 <- subst core0

       sub <- getSub
       -- trace ("generalize: " ++ show (pretty seff,pretty srho) ++ " with " ++ show ps0)
                  {- ++ " and free " ++ show (tvsList free) -}
                  {- ++ "\n subst=" ++ show (take 10 $ subList sub) -}
                  {- ++ "\ncore: " ++ show score0 -}
       --        $ return ()
       -- simplify and improve predicates
       (ps1,(eff1,rho1),core1) <- simplifyAndResolve contextRange free ps0 (seff,srho)
       -- trace (" improved to: " ++ show (pretty eff1, pretty rho1) ++ " with " ++ show ps1 ++ " and free " ++ show (tvsList free) {- ++ "\ncore: " ++ show score0 -}) $ return ()
       let -- generalized variables
           tvars0 = filter (\tv -> not (tvsMember tv free)) (ofuv (TForall [] (map evPred ps1) rho1))

       if (null tvars0)
        then do addPredicates ps1 -- add them back to solve later (?)
                score <- subst (core1 core0)

                -- substitute more free variables in the core with ()
                let score1 = substFree free score
                nrho <- normalizeX close free rho1
                -- trace ("generalized to (as rho type): " ++ show (pretty nrho)) $ return ()
                return (nrho,score1)

        else do -- check that the computation is total
                if (close)
                 then inferUnify (Check "Generalized values cannot have an effect" contextRange) range typeTotal eff1
                 else return ()
                -- simplify and improve again since we can have substituted more
                (ps2,(eff2,rho2),core2) <- simplifyAndImprove contextRange free ps1 (eff1,rho1)
                -- due to improvement, our constraints may need to be split again
                addPredicates ps2
                ps3 <- splitPredicates free
                -- simplify and improve again since we can have substituted more
                (ps4,(eff4,rho4),core4) <- simplifyAndImprove contextRange free ps3 (eff2,rho2)

                -- check for satisifiable constraints
                checkSatisfiable contextRange ps4
                score <- subst (core4 (core2 (core1 core0)))
                -- trace (" before normalize: " ++ show (eff4,rho4) ++ " with " ++ show ps4) $ return ()

                -- update the free variables since substitution may have changed it
                free1 <- freeInGamma
                let free = tvsUnion free1 (fuv eff4)

                -- (rho5,coref) <- isolate free rho4
                let rho5 = rho4
                    coref = id

                nrho <- normalizeX close free rho5
                -- trace (" normalized: " ++ show (nrho) ++ " from " ++ show rho4) $ return ()
                let -- substitute to Bound ones
                    tvars = filter (\tv -> not (tvsMember tv free)) (ofuv (TForall [] (map evPred ps4) nrho))
                    bvars = [TypeVar id kind Bound | TypeVar id kind _ <- tvars]
                    bsub  = subNew (zip tvars (map TVar bvars))
                    (TForall [] ps5 rho5) = bsub |-> (TForall [] (map evPred ps4) nrho)
                    -- core
                    core5 = Core.addTypeLambdas bvars $
                            bsub |-> score
                            -- no lambdas for now...
                            -- (Core.addLambda (map evName ps4) score)

                    resTp = quantifyType bvars (qualifyType ps5 rho5)
                -- extendSub bsub
                -- substitute more free variables in the core with ()
                let core6 = substFree free core5
                -- trace ("generalized to: " ++ show (pretty resTp)) $ return ()
                return (resTp, core6)

  where
    substFree free core
      = core
      -- TODO: check why we need to do the below?
      {-
        let fvars = tvsDiff (ftv core) free
            tcon kind
              = if (kind == kindEffect)
                 then typeTotal
                 else if (kind == kindStar)
                  then typeVoid
                  else TCon (TypeCon nameTpVoid kind) -- TODO: make something up for now
        in if (tvsIsEmpty fvars)
            then core
            else let sub = subNew [(tv,tcon (getKind tv)) | tv <- tvsList fvars]
                 in sub |-> core
       -}


improve :: Range -> Range -> Bool -> Effect -> Rho -> Core.Expr -> Inf (Rho,Effect,Core.Expr )
improve contextRange range close eff0 rho0 core0
  = do seff  <- subst eff0
       srho  <- subst rho0
       free  <- freeInGamma
       -- let free = tvsUnion free0 (fuv seff)
       sps    <- splitPredicates free
       score0 <- subst core0
       -- trace (" improve: " ++ show (Pretty.niceTypes Pretty.defaultEnv [seff,srho]) ++ " with " ++ show sps ++ " and free " ++ show (tvsList free) {- ++ "\ncore: " ++ show score0 -}) $ return ()

       -- isolate: do first to discharge certain hdiv predicates.
       -- todo: in general, we must to this after some improvement since that can lead to substitutions that may enable isolation..
       (ps0,eff0,coref0) <- isolate contextRange (tvsUnions [free,ftv srho]) sps seff

       -- simplify and improve predicates
       (ps1,(eff1,rho1),coref1) <- simplifyAndResolve contextRange free ps0 (eff0,srho)
       addPredicates ps1  -- add unsolved ones back
       -- isolate
       -- (eff2,coref2) <- isolate (tvsUnions [free,ftv rho1,ftv ps1]) eff1

       (nrho) <- normalizeX close free rho1
       -- trace (" improve normalized: " ++ show (nrho) ++ " from " ++ show rho1) $ return ()
       -- trace (" improved to: " ++ show (pretty eff1, pretty nrho) ++ " with " ++ show ps1) $ return ()
       return (nrho,eff1,coref1 (coref0 core0))

getResolver :: Inf (Name -> Core.Expr)
getResolver
  = do env <- getEnv
       return (\name -> case gammaLookup name (gamma env) of
                          [(qname,info)] -> coreExprFromNameInfo qname info
                          _              -> failure $ "Type.InferMonad:getResolver: called with unknown name: " ++ show name)


instantiate :: Range -> Scheme -> Inf (Rho,[TypeVar],Core.Expr -> Core.Expr)
instantiate = instantiateEx

instantiateEx :: Range -> Scheme -> Inf (Rho,[TypeVar],Core.Expr -> Core.Expr)
instantiateEx range tp | isRho tp
  = do (rho,coref) <- Op.extend tp
       return (rho,[],coref)
instantiateEx range tp
  = do (tvars,ps,rho,coref) <- Op.instantiateEx range tp
       addPredicates ps
       return (rho, tvars, coref)

instantiateNoEx :: Range -> Scheme -> Inf (Rho,[TypeVar],Core.Expr -> Core.Expr)

instantiateNoEx range tp | isRho tp
  = return (tp,[],id)
instantiateNoEx range tp
  = do (tvars,ps,rho,coref) <- Op.instantiateNoEx range tp
       addPredicates ps
       return (rho, tvars, coref)

-- | Automatically remove heap effects when safe to do so.
isolate :: Range -> Tvs -> [Evidence] -> Effect -> Inf ([Evidence],Effect, Core.Expr -> Core.Expr)
{-
isolate rng free ps eff  | src `endsWith` "std/core/hnd.kk"
  = return (ps,eff,id)
  where
    src = normalizeWith '/' (sourceName (rangeSource rng))
-}
isolate rng free ps eff
  = -- trace ("isolate: " ++ show eff ++ " with free " ++ show (tvsList free)) $
    let (ls,tl) = extractOrderedEffect eff
    in case filter (\l -> labelName l `elem` [nameTpLocal,nameTpRead,nameTpWrite]) ls of
          (lab@(TApp labcon [TVar h]) : _)
            -> -- has heap variable 'h' in its effect
               do -- trace ("isolate:" ++ show (sourceName (rangeSource rng)) ++ ": " ++ show (pretty eff)) $ return ()
                  (polyPs,ps1) <- splitHDiv h ps
                  let isLocal = (labelName lab == nameTpLocal)
                  if not (-- null polyPs ||  -- TODO: we might want to isolate too if it is not null?
                                             -- but if we allow null polyPS, injecting state does not work (see `test/resource/inject2`)
                          tvsMember h free || tvsMember h (ftv ps1))
                    then do -- yeah, we can isolate, and discharge the polyPs hdiv predicates
                            tv <- freshTVar kindEffect Meta
                            if isLocal
                             then do trace ("isolate local") $ return ()
                                     nofailUnify $ unify (effectExtend lab tv) eff
                             else do mbSyn <- lookupSynonym nameTpST
                                     let (Just syn) = mbSyn
                                         [bvar] = synInfoParams syn
                                         st     = subNew [(bvar,TVar h)] |-> synInfoType syn
                                     nofailUnify $ unify (effectExtend st tv) eff
                            neweff <- subst tv
                            sps    <- subst ps1
                            -- trace ("isolate to:"  ++ show (pretty neweff)) $ return ()
                            -- return (sps, neweff, id) -- TODO: supply evidence (i.e. apply the run function)
                            -- and try again
                            (sps',eff',coref) <- isolate rng free sps neweff
                            let coreRun cexpr = if (isLocal)
                                                 then cexpr
                                                 else cexpr  -- TODO: apply runST?
                            return (sps',eff',coreRun . coref)
                     else return (ps,eff,id)
          _ -> return (ps,eff,id)

  where
    -- | 'splitHDiv h ps' splits predicates 'ps'. Predicates of the form hdiv<h,tp,e> where tp does
    -- not contain h are returned as the first element, all others as the second. This includes
    -- constraints where hdiv<h,a,e> for example where a is polymorphic. Normally, we need to assume
    -- divergence conservatively in such case; however, when we isolate, we know it cannot be instatiated
    -- to contain a reference to h and it is safe to discharge them during isolation without implying
    -- divergence. See test\type\talpin-jouvelot1 for an example: fun rid(x) { r = ref(x); return !r }
    splitHDiv :: TypeVar -> [Evidence] -> Inf ([Evidence],[Evidence])
    splitHDiv heapTv []
      = return ([],[])
    splitHDiv heapTv (ev:evs)
      = do (evs1,evs2) <- splitHDiv heapTv evs
           let defaultRes = (evs1,ev:evs2)
           case evPred ev of
            PredIFace name [hp,tp,eff]  | name == namePredHeapDiv
             -> do shp <- subst hp
                   case expandSyn shp of
                     h@(TVar tv)  | tv == heapTv
                       -> do stp <- subst tp
                             if (not (h `elem` heapTypes stp))
                              then return (ev:evs1,evs2) -- even if polymorphic, we are ok if we isolate
                              else return defaultRes
                     _ -> return defaultRes
            _ -> return defaultRes



data Variance = Neg | Inv | Pos
              deriving (Eq,Ord,Enum,Show)

vflip Neg = Pos
vflip Pos = Neg
vflip Inv = Inv

normalize :: Bool -> Rho -> Inf Rho
normalize close tp
  = do free <- freeInGamma
       normalizeX close free tp

normalizeX :: Bool -> Tvs -> Rho -> Inf Rho
normalizeX close free tp
  = case tp of
      TForall [] [] t
        -> normalizeX close free t
      TSyn syn targs t
        -> do t' <- normalizeX close free t
              return (TSyn syn targs t')
      TFun args eff res
        -> do (ls,tl) <- nofailUnify $ extractNormalizeEffect eff
              -- trace (" normalizeX: " ++ show (map pretty ls,pretty tl)) $ return ()
              eff'    <- case expandSyn tl of
                          -- remove tail variables in the result type
                          (TVar tv) | close && isMeta tv && not (tvsMember tv free) && not (tvsMember tv (ftv (res:map snd args)))
                            -> -- trace ("close effect: " ++ show (pretty tp)) $
                               do nofailUnify $ unify typeTotal tl
                                  (subst eff) -- (effectFixed ls)
                          _ -> do ls' <- mapM (normalizex Pos) ls
                                  tl' <- normalizex Pos tl
                                  return (effectExtends ls' tl')
              args' <- mapM (\(name,arg) -> do{arg' <- normalizex Neg arg; return (name,arg')}) args
              res'  <- normalizex Pos res
              niceEff <- nicefyEffect eff'
              return (TFun args' niceEff res')
      _ -> normalizex Pos tp
  where
    normalizex Inv tp
      = return tp
    normalizex var tp
      = case tp of
          TFun args eff res
            -> do (ls,tl) <- nofailUnify $ extractNormalizeEffect eff
                  eff'    <- case expandSyn tl of
                  -- we can only do this if 'tl' does not also occur anywhere else without
                  -- the same label present...
                  -- see 'catch' and 'run' for example
                  {-
                              (TVar tv) | isMeta tv && var == Neg -- remove labels in extensible argument types
                                -> normalizex var tl
                  -}
                              _ -> do ls' <- mapM (normalizex var) ls
                                      tl' <- normalizex var tl
                                      return $ effectExtends ls' tl'
                  args' <- mapM (\(name,arg) -> do{arg' <- normalizex (vflip var) arg; return (name,arg')}) args
                  res'  <- normalizex var res
                  niceEff <- nicefyEffect eff'
                  return (TFun args' niceEff res')
          TForall vars preds t
            -> do t' <- normalizex var t
                  return (TForall vars preds t')
          TApp t args
            -> do t' <- normalizex var t
                  return (TApp t' args)
          TSyn syn args t
            -> do t' <- normalizex var t
                  return (TSyn syn args t')
          _ -> return tp


nicefyEffect :: Effect -> Inf Effect
nicefyEffect eff
  = do let (ls,tl) = extractOrderedEffect eff
       ls' <- matchAliases [nameTpIO, nameTpST, nameTpPure, nameTpAsyncX] ls
       return (foldr (\l t -> TApp (TCon tconEffectExtend) [l,t]) tl ls') -- cannot use effectExtends since we want to keep synonyms
  where
    matchAliases :: [Name] -> [Tau] -> Inf [Tau]
    matchAliases names ls
      = case names of
          [] -> return ls
          (name:ns)
            -> do (pre,post) <- tryAlias ls name
                  post' <- matchAliases ns post
                  return (pre ++ post')

    tryAlias :: [Tau] -> Name -> Inf ([Tau],[Tau])
    tryAlias [] name
      = return ([],[])
    tryAlias ls name
      = do mbsyn <- lookupSynonym name
           case mbsyn of
             Nothing -> return ([],ls)
             Just syn
              -> let (ls2,tl2) = extractOrderedEffect (synInfoType syn)
                 in if (null ls2 || not (isEffectEmpty tl2))
                     then return ([],ls)
                     else let params      = synInfoParams syn
                              (sls,insts) = findInsts params ls2 ls
                          in -- Lib.Trace.trace ("* try alias: " ++ show (synInfoName syn, ls, sls)) $
                             case (isSubset [] sls ls) of
                                Just rest
                                  -> -- Lib.Trace.trace (" synonym replace: " ++ show (synInfoName syn, ls, sls, rest)) $
                                      return ([TSyn (TypeSyn name (synInfoKind syn) (synInfoRank syn) (Just syn)) insts (effectFixed sls)], rest)
                                _ -> return ([], ls)

findInsts :: [TypeVar] -> [Tau] -> [Tau] -> ([Tau],[Tau])
findInsts [] ls _
  = (ls,[])
findInsts params ls1 ls2
  = case filter matchParams ls1 of
      [] -> (ls1,map TVar params)
      (tp:_)
        -> let name = labelName tp
           in case filter (\t -> labelName t == name) ls2 of
                (TApp _ args : _) | length args == length params
                  -> (subNew (zip params args) |-> ls1, args)
                _ -> (ls1, map TVar params)
  where
    matchParams (TApp _ args) = (map TVar params == args)
    matchParams _ = False



isSubset :: [Tau] -> [Tau] -> [Tau] -> Maybe [Tau]
isSubset acc ls1 ls2
  = case (ls1,ls2) of
      ([],[])       -> Just (reverse acc)
      ([],(l2:ll2)) -> Just (reverse acc ++ ls2)
      (l1:ll1, [])  -> Nothing
      (l1:ll1,l2:ll2)
        -> if (labelName l1 < labelName l2)
            then Nothing
           else if (labelName l1 > labelName l2)
            then isSubset (l2:acc) ls1 ll2
           else if (l1 == l2)
            then isSubset acc ll1 ll2
            else Nothing

splitEffect :: Effect -> Inf ([Tau],Effect)
splitEffect eff
  = nofailUnify (extractNormalizeEffect eff)


-- | Simplify and improve contraints.
simplifyAndImprove :: Range -> Tvs -> [Evidence] -> (Effect,Type) -> Inf ([Evidence],(Effect,Type),Core.Expr -> Core.Expr)
simplifyAndImprove range free [] efftp
  = return ([],efftp,id)
simplifyAndImprove range free evs efftp
  = do (evs1,core1) <- improveEffects range free evs efftp
       efftp1 <- subst efftp
       return (evs1,efftp1,core1)

-- | Simplify and resolve contraints.
simplifyAndResolve :: Range -> Tvs -> [Evidence] -> (Effect,Type) -> Inf ([Evidence],(Effect,Type),Core.Expr -> Core.Expr)
simplifyAndResolve range free [] efftp
  = return ([],efftp,id)
simplifyAndResolve range free evs efftp
  = do evs0   <- resolveHeapDiv free evs  -- must be done *before* improveEffects since it can add "div <= e" constraints
       (evs1,core1) <- improveEffects range free evs0 efftp
       efftp1 <- subst efftp
       return (evs1,efftp1,core1)


resolveHeapDiv :: Tvs -> [Evidence] -> Inf [Evidence]
resolveHeapDiv free []
  = return []
resolveHeapDiv free (ev:evs)
  = case evPred ev of
      PredIFace name [hp,tp,eff]  | name == namePredHeapDiv
        -> -- trace (" resolveHeapDiv: " ++ show (hp,tp,eff)) $
           do stp <- subst tp
              shp <- subst hp
              let tvsTp = ftv stp
                  tvsHp = ftv hp
              if (expandSyn shp `elem` heapTypes stp ||
                  not (tvsIsEmpty (ftv stp)) -- conservative guess...
                 )
               then do -- return (ev{ evPred = PredSub typeDivergent eff } : evs')
                       tv   <- freshTVar kindEffect Meta
                       let divEff = effectExtend typeDivergent tv
                       inferUnify (Infer (evRange ev)) (evRange ev) eff divEff
                       resolveHeapDiv free evs
               else resolveHeapDiv free evs -- definitely ok
      _ -> do evs' <- resolveHeapDiv free evs
              return (ev:evs')


heapTypes :: Type -> [Type]
heapTypes tp
  = case expandSyn tp of
      TForall _ ps r -> concatMap heapTypesPred ps ++ heapTypes r
      TFun xs e r    -> concatMap (heapTypes . snd) xs ++ heapTypes e ++ heapTypes r
      TApp    t ts   | getKind tp /= kindHeap
                     -> concatMap heapTypes (t:ts)
      t              -> if (getKind t == kindHeap) then [t] else []

heapTypesPred p
  = case p of
      PredSub t1 t2  -> heapTypes t1 ++ heapTypes t2
      PredIFace _ ts -> concatMap heapTypes ts

improveEffects :: Range -> Tvs -> [Evidence] -> (Effect,Type) -> Inf ([Evidence],Core.Expr -> Core.Expr)
improveEffects contextRange free evs etp
  = return (evs,id)

{--------------------------------------------------------------------------
  Satisfiable constraints
--------------------------------------------------------------------------}

checkEmptyPredicates :: Range -> Inf (Core.Expr -> Core.Expr)
checkEmptyPredicates contextRange
  = do free <- freeInGamma
       ps <- getPredicates
       (ps1,_,core1) <- simplifyAndImprove contextRange free ps (typeTotal,typeUnit)
       setPredicates ps1
       checkSatisfiable contextRange ps1
       return core1

-- | Check if all constraints are potentially satisfiable. Assumes that
-- the constraints have already been simplified and improved.
checkSatisfiable :: Range -> [Evidence] -> Inf ()
checkSatisfiable contextRange ps
  = do mapM_ check ps
  where
    check ev
      = case evPred ev of
          PredSub _  _ -> predicateError contextRange (evRange ev) "Constraint cannot be satisfied" (evPred ev)
          _            -> return ()



{--------------------------------------------------------------------------
  Unify Helpers
--------------------------------------------------------------------------}
data Context = Check String Range
             | Infer Range

instance Ranged Context where
  getRange (Check _ rng) = rng
  getRange (Infer rng)   = rng

inferUnify :: Context -> Range -> Type -> Type -> Inf ()
inferUnify context range expected tp
  = do (sexp,stp) <- subst (expected,tp)
       -- trace ("infer unify: " ++ show (Pretty.niceTypes Pretty.defaultEnv [sexp,stp])) $ return ()
       res <- doUnify (unify sexp stp)
       case res of
         Right () -> return ()
         Left err -> unifyError context range err sexp stp


inferUnifies :: Context -> [(Range,Type)] -> Inf Type
inferUnifies context tps
  = case tps of
      [] -> matchFailure "Type.InferMonad.inferUnifies"
      [(rng,tp)] -> return tp
      ((rng1,tp1):(rng2,tp2):rest)
        -> do let rng = combineRange rng1 rng2
              inferUnify context rng tp1 tp2
              tp <- subst tp1
              inferUnifies context ((rng,tp):rest)

inferSubsume :: Context -> Range -> Type -> Type -> Inf (Type,Core.Expr -> Core.Expr)
inferSubsume context range expected tp
  = do free <- freeInGamma
       (sexp,stp) <- subst (expected,tp)
       -- trace ("inferSubsume: " ++ show (tupled [pretty sexp,pretty stp]) ++ " with free " ++ show (tvsList free)) $ return ()
       res <- doUnify (subsume range free sexp stp)
       case res of
         Right (t,_,ps,coref) -> do addPredicates ps
                                    return (t,coref)
         Left err             -> do unifyError context range err sexp stp
                                    return (expected,id)

nofailUnify :: Unify a -> Inf a
nofailUnify u
  = do res <- runUnify u
       case res of
         (Right x,sub)
          -> do extendSub sub
                return x
         (Left err,sub)
          -> do extendSub sub
                failure ("Type.InferMonad.runUnify: should never fail!")

withSkolemized :: Range -> Type -> Maybe Doc -> (Type -> [TypeVar] -> Inf (a,Tvs)) -> Inf a
withSkolemized rng tp mhint action
  = do (xvars,_,xrho,_) <- Op.skolemizeEx rng tp
       (x,extraFree) <- action xrho xvars
       checkSkolemEscape rng xrho mhint xvars extraFree
       return x
       {-
       --sub <- getSub
       free <- freeInGamma
       let allfree = tvsUnion free extraFree
           --escaped = fsv $ [tp  | (tv,tp) <- subList sub, tvsMember tv allfree]
       if (tvsDisjoint (tvsNew xvars) allfree)
         then return ()
         else do sxrho <- subst xrho
                 let escaped = [v | v <- xvars, tvsMember v allfree]
                 termError rng (text "abstract type(s) escape(s) into the context") (sxrho) (maybe [] (\hint -> [(text "hint",hint)]) mhint)
       return x
       -}

checkSkolemEscape :: Range -> Type -> Maybe Doc -> [TypeVar] -> Tvs -> Inf ()
checkSkolemEscape rng tp mhint [] extraFree
  = return ()
checkSkolemEscape rng tp mhint skolems extraFree
  = do free <- freeInGamma
       let allfree = tvsUnion free extraFree
           --escaped = fsv $ [tp  | (tv,tp) <- subList sub, tvsMember tv allfree]
       -- penv <- getPrettyEnv
       -- trace (show (text "checkSkolemEscape:" <+> tupled [Pretty.ppType penv tp, pretty skolems, pretty (tvsList allfree)])) $
       if (tvsDisjoint (tvsNew skolems) allfree)
         then return ()
         else do stp <- subst tp
                 let escaped = [v | v <- skolems, tvsMember v allfree]
                 termError rng (text "abstract type(s) escape(s) into the context") (stp)
                               (maybe [(text "hint",text "give a higher-rank type annotation to a function parameter?")]
                                      (\hint -> [(text "hint",hint)]) mhint)




doUnify :: Unify a -> Inf (Either UnifyError a)
doUnify u
  = do res <- runUnify u
       case res of
         (Right x,sub)
          -> do extendSub sub
                return (Right x)
         (Left err,sub)
          -> do extendSub sub
                return (Left err)

occursInContext :: TypeVar -> Tvs -> Inf Bool
occursInContext tv extraFree
  = do free <- freeInGamma
       let allFree = tvsUnion free extraFree
       return (tvsMember tv allFree)

{--------------------------------------------------------------------------
  Unification errors
--------------------------------------------------------------------------}
unifyError :: Context -> Range -> UnifyError -> Type -> Type -> Inf a
unifyError context range (NoMatchEffect eff1 eff2) _ _
  = unifyError context range NoMatch eff2 eff1
unifyError context range err xtp1 xtp2
  = do free <- freeInGamma
       tp1 <- subst xtp1 >>= normalizeX False free
       tp2 <- subst xtp2 >>= normalizeX False free
       env <- getEnv
       unifyError' (prettyEnv env){Pretty.fullNames = False} context range err tp1 tp2

unifyError' env context range err tp1 tp2
  = do termDoc <- getTermDoc "term" range
       infError range $
        text message <->
        table ([(text "context", docFromRange (Pretty.colors env) rangeContext)
               , termDoc
               ,(text ("inferred " ++ nameType), nice2)
               ]
               ++ nomatch
               ++ extra
               ++ hint
              )
  where
    (rangeContext,extra)
      = case context of
          Check msg range -> (range,[(text "because", text msg)])
          Infer range     -> (range,[])

    [nice1,nice2]
      = Pretty.niceTypes showEnv [tp1,tp2]

    showEnv
      = case err of
          NoMatchKind -> env{ Pretty.showKinds = True }
          _           -> env

    nomatch
      = case err of
          NoSubsume       -> [(text "is less general than",nice1)]
          NoEntail        -> [(text "is not entailed by",nice1)]
          NoArgMatch _ _  -> []
          _               -> [(text ("expected " ++ nameType),nice1)]

    nameType
      = if (getKind tp1 == kindEffect)
         then "effect"
         else "type"


    (message,hint)
      = case err of
          NoMatch     -> (nameType ++ "s do not match",[])
          NoMatchKind -> ("kinds do not match",[])
          NoMatchPred -> ("predicates do not match",[])
          NoMatchSkolem kind
                      -> ("abstract types do not match",if (not (null extra))
                                                         then []
                                                         else [(text "hint", if (isKindHeap kind || isKindScope kind)
                                                                         then text "a local variable or reference escapes its scope?"
                                                                         else text "an higher-rank type escapes its scope?")])
          NoSubsume   -> ("type is not polymorphic enough",[(text "hint",text "give a higher-rank type annotation to a function parameter?")])
          NoEntail    -> ("predicates cannot be resolved",[])
          Infinite    -> ("types do not match (due to an infinite type)",[(text "hint",text "give a type to the function definition?")])
          NoMatchEffect{}-> ("effects do not match",[])
          NoArgMatch n m -> if (m<0)
                             then ("only functions can be applied",[])
                             else ("application has too " ++ (if (n > m) then "few" else "many") ++ " arguments"
                                  ,[(text "hint",text ("expecting " ++ show n ++ " argument" ++ (if n == 1 then "" else "s") ++ " but has been given " ++ show m))])

predicateError :: Range -> Range -> String -> Pred -> Inf ()
predicateError contextRange range message pred
  = do env <- getEnv
       spred <- subst pred
       predicateError' (prettyEnv env) contextRange range message spred

predicateError' env contextRange range message pred
  = do termDoc <- getTermDoc "origin" range
       infError range $
        text message <->
        table  [(text "context", docFromRange (Pretty.colors env) contextRange)
               , termDoc
               ,(text "constraint", nicePred)
               ]
  where
    nicePred  = Pretty.ppPred env pred


typeError :: Range -> Range -> Doc -> Type -> [(Doc,Doc)] -> Inf ()
typeError contextRange range message xtp extra
  = do env  <- getEnv
       free <- freeInGamma
       tp   <- subst xtp >>= normalizeX False free
       typeError' (prettyEnv env) contextRange range message tp extra

typeError' env contextRange range message tp extra
  = do termDoc <- getTermDoc "term" range
       infError range $
        message <->
        table ([(text "context", docFromRange (Pretty.colors env) contextRange)
              , termDoc
              ,(text "inferred type", Pretty.niceType env tp)
              ] ++ extra)

contextError :: Range -> Range -> Doc -> [(Doc,Doc)] -> Inf ()
contextError contextRange range message extra
  = do env <- getEnv
       contextError' (prettyEnv env) contextRange range message extra

contextError' env contextRange range message extra
  = do termDoc <- getTermDoc "term" range
       infError range $
        message <->
        table  ([(text "context", docFromRange (Pretty.colors env) contextRange)
                , termDoc
                ]
                ++ extra)

termError :: Range -> Doc -> Type -> [(Doc,Doc)] -> Inf ()
termError range message tp extra
  = do env <- getEnv
       termError' (prettyEnv env) range message tp extra

termError' env range message tp extra
  = do termDoc <- getTermDoc "term" range
       infError range $
        message <->
        table  ([ termDoc
                ,(text "inferred type", Pretty.niceType env tp)
                ]
                ++ extra)



----------------------------------------------------------------
-- Resolve names
----------------------------------------------------------------

-- | Lookup a name with a certain type and return the fully qualified name and its type
resolveName :: Name -> Maybe (Type,Range) -> Range -> Inf (Name,Type,NameInfo)
resolveName name mbType range
  = case mbType of
      Just (tp,ctxRange) -> resolveNameEx infoFilter (Just infoFilterAmb) name (CtxType tp) ctxRange range
      Nothing            -> resolveNameEx infoFilter (Just infoFilterAmb) name CtxNone range range
  where
    infoFilter = isInfoValFunExt
    infoFilterAmb = not . isInfoImport

<<<<<<< HEAD
-- | Lookup a name with a certain type and return the fully qualified name and its type
-- because of local variables and references a typed lookup may fail as we need to
-- dereference first. So we do a typed lookup first and fall back to untyped lookup
resolveRhsName :: Name -> (Type,Range) -> Range -> Inf (Name,Type,NameInfo)
resolveRhsName name (tp,ctxRange) range
  = do candidates <- lookupNameCtx isInfoValFunExt name (CtxType tp) range
       case candidates of
         -- unambiguous and matched
         [(qname,info)]
              -> do checkCasing range name qname info
                    return (qname,infoType info,info)
         -- not found; this may be due to needing a coercion term
         []   -> resolveName name Nothing range    -- try again without type info
         -- still ambiguous (even with a type), call regular lookup to throw an error
         amb  -> resolveName name (Just (tp,ctxRange)) range
=======
runInfer :: Pretty.Env -> Maybe RangeMap -> Synonyms -> Newtypes -> ImportMap -> Gamma -> Name -> Int -> Inf a -> Error b (a,Int,Maybe RangeMap)
runInfer env mbrm syns newTypes imports assumption context unique (Inf f)
  = case f (Env env context (newName "") False newTypes syns assumption infgammaEmpty imports False False) 
           (St unique subNull [] False mbrm) of
      Err err warnings -> addWarnings warnings (errorMsg (ErrorType [err]))
      Ok x st warnings -> addWarnings warnings (ok (x, uniq st, (sub st) |-> mbRangeMap st))
>>>>>>> 47d5af1f


-- | Lookup a name with a number of arguments and return the fully qualified name and its type
resolveFunName :: Name -> NameContext -> Range -> Range -> Inf (Name,Type,NameInfo)
resolveFunName name ctx rangeContext range
  = resolveNameEx infoFilter (Just infoFilterAmb) name ctx rangeContext range
  where
    infoFilter = isInfoValFunExt
    infoFilterAmb = not . isInfoImport

resolveConName :: Name -> Maybe (Type) -> Range -> Inf (Name,Type,Core.ConRepr,ConInfo)
resolveConName name mbType range
  = do (qname,tp,info) <- resolveNameEx isInfoCon Nothing name (maybeToContext mbType) range  range
       return (qname,tp,infoRepr info,infoCon info)


resolveNameEx :: (NameInfo -> Bool) -> Maybe (NameInfo -> Bool) -> Name -> NameContext -> Range -> Range -> Inf (Name,Type,NameInfo)
resolveNameEx infoFilter mbInfoFilterAmb name ctx rangeContext range
  = do matches <- lookupNameCtx infoFilter name ctx range
       case matches of
        []   -> do amb <- case ctx of
                            CtxNone -> return []
                            _       -> lookupNameCtx infoFilter name CtxNone range
                   env <- getEnv
                   let penv = prettyEnv env
                       ctxTerm rangeContext = [(text "context", docFromRange (Pretty.colors penv) rangeContext)
                                              ,(text "term", docFromRange (Pretty.colors penv) range)]
                   case (ctx,amb) of
                    (CtxType tp, [(qname,info)])
                      -> do let [nice1,nice2] = Pretty.niceTypes penv [tp,infoType info]
                            infError range (text "identifier" <+> Pretty.ppName penv name <+> text "does not match the argument types" <->
                                               table (ctxTerm rangeContext ++
                                                      [(text "inferred type",nice2)
                                                      ,(text "expected type",nice1)]))
                    (CtxType tp, (_:rest))
                      -> infError range (text "identifier" <+> Pretty.ppName penv name <+> text "has no matching definition" <->
                                         table (ctxTerm rangeContext ++
                                                [(text "inferred type", Pretty.niceType penv tp)
                                                ,(text "candidates", align (tablex 0 (ppCandidates env  "" amb)))]))
                    (CtxFunArgs fixed named (Just resTp), (_:rest))
                      -> do let message = "with " ++ show (fixed + length named) ++ " argument(s) matches the result type"
                            infError range (text "no function" <+> Pretty.ppName penv name <+> text message <+>
                                            Pretty.niceType penv resTp <.> ppAmbiguous env "" amb)
                    (CtxFunArgs fixed named Nothing, (_:rest))
                      -> do let message = "takes " ++ show (fixed + length named) ++ " argument(s)" ++
                                          (if null named then "" else " with such parameter names")
                            infError range (text "no function" <+> Pretty.ppName penv name <+> text message <.> ppAmbiguous env "" amb)
                    (CtxFunTypes partial fixed named mbResTp, (_:rest))
                      -> do let docs = Pretty.niceTypes penv (fixed ++ map snd named)
                                fdocs = take (length fixed) docs
                                ndocs = [color (colorParameter (Pretty.colors penv)) (pretty n <+> text ":") <+> tpdoc |
                                           ((_,n),tpdoc) <- zip named (drop (length fixed) docs)]
                                pdocs = if partial then [text "..."] else []
                                argsDoc = color (colorType (Pretty.colors penv)) $
                                           parens (hsep (punctuate comma (fdocs ++ ndocs ++ pdocs))) <+>
                                           text "-> ..." -- todo: show nice mbResTp if present
                            infError range (text "no function" <+> Pretty.ppName penv name <+> text "is defined that matches the argument types" <->
                                         table (ctxTerm rangeContext ++
                                                [(text "inferred type", argsDoc)
                                                ,(text "candidates", align (tablex 0 (ppCandidates env  "" amb)))]
                                                ++
                                                (if (name == newName "+")
                                                  then [(text "hint", text "did you mean to use append (++)? (instead  of addition (+) )")]
                                                  else [])
                                               ))

                    _ -> do amb2 <- case mbInfoFilterAmb of
                                      Just infoFilterAmb -> lookupNameCtx infoFilterAmb name ctx range
                                      Nothing            -> return []
                            case amb2 of
                              (_:_)
                                -> infError range ((text "identifier" <+> Pretty.ppName penv name <+> text "cannot be found") <->
                                                   (text "perhaps you meant: " <.> ppOr penv (map fst amb2)))
                              _ -> infError range (text "identifier" <+> Pretty.ppName penv name <+> text "cannot be found")

        [(qname,info)]
           -> do -- when (not asPrefix) $  -- todo: check casing for asPrefix as well
                 checkCasing range name qname info
                 return (qname,infoType info,info)
        _  -> do env <- getEnv
                 infError range (text "identifier" <+> Pretty.ppName (prettyEnv env) name <+> text "is ambiguous" <.> ppAmbiguous env hintTypeSig matches)
  where
    hintTypeSig = "give a type annotation to the function parameters or qualify the name?"


----------------------------------------------------------------
-- Resolving of implicit expressions
----------------------------------------------------------------

-- An implicit expression is an expression that can be passed to an implicit parameter.
data ImplicitExpr = ImplicitExpr{ ieDoc        :: Doc,            -- pretty expression
                                  ieType       :: Type,           -- type of the expression
                                  ieExpr       :: Expr Type,      -- the expression
                                  ieDepth      :: Int,            -- depth of the recursive implicit arguments, e.g. depth `list/eq(_,_,?eq=int/eq)` is 2
                                  ieLocalRoots :: [Name]     -- the leaves of the expression are always names, this is the list of _local_ names at the leaves.
                                }

instance Pretty ImplicitExpr where
  pretty iexpr = ieDoc iexpr

-- prefer 1. most local roots, and 2. shortest chain of implicit parameters
ieCompare :: ImplicitExpr -> ImplicitExpr -> Ordering
ieCompare ie1 ie2
  = compare (-(length (ieLocalRoots ie1)), ieDepth ie1) (-(length (ieLocalRoots ie2)), ieDepth ie2)


-- lookup an application name `f(...)` where the name context usually contains (partially) inferred
-- argument types.
lookupAppName :: Bool -> Name -> NameContext -> Range ->
                   Inf (Either [(Name,NameInfo)] (Type,Expr Type,[((Name,Range),Expr Type, Doc)]))
lookupAppName allowDisambiguate name ctx range | not (isConstructorName name)  -- or zero arguments?
  = do iapps <- lookupAppNamesEx allowDisambiguate isInfoValFunExt name ctx range
       pickBestName allowDisambiguate name range iapps

lookupAppName allowDisambiguate name ctx range  -- (isConstructorName cname)
  = do let cname = newCreatorName name
       defName <- currentDefName
       -- traceDefDoc $ \penv -> text "lookupAppName, constructor name:" <+> Pretty.ppName penv name <+> text "in definition" <+> Pretty.ppName penv defName
       iapps   <- if (defName == unqualify cname || defName == nameCopy) -- a bit hacky, but ensure we don't call the creator function inside itself or the copy function
                   then lookupAppNamesEx allowDisambiguate isInfoCon name ctx range
                   else  do iapps1 <- lookupAppNamesEx allowDisambiguate isInfoFun cname ctx range
                            iapps2 <- lookupAppNamesEx allowDisambiguate isInfoCon name ctx range
                            let cnames = [name | (_,(name,_,_,_)) <- iapps1]
                                iapps3 = filter (\(_,(name,_,_,_)) -> not (newCreatorName name `elem` cnames)) iapps2
                            return (iapps1 ++ iapps3)
       pickBestName allowDisambiguate name range iapps

pickBestName :: Bool -> Name -> Range -> [(ImplicitExpr,(Name,NameInfo,Rho,[(Name,ImplicitExpr)]))] ->
                 Inf (Either [(Name,NameInfo)] (Type,Expr Type,[((Name,Range),Expr Type,Doc)]))
pickBestName allowDisambiguate name range iapps
  = case pick allowDisambiguate fst iapps of
      Right (imp,(qname,info,itp,iexprs))
        -> do -- traceDefDoc $ \penv -> text "resolved app name" <+> pretty imp
              return (Right (itp, Var qname False range, [((iname,range),ieExpr iexpr,ieDoc iexpr) | (iname,iexpr) <- iexprs]))
      Left xs
        -> let matches = nubBy (\x y -> fst x == fst y) [(name,info) | (_,(name,info,_,_)) <- xs]
           in if (allowDisambiguate && not (null matches))
                then do env <- getEnv
                        let hintQualify = "qualify the name to disambiguate it?"
                        infError range (text "identifier" <+> Pretty.ppName (prettyEnv env) name <+> text "is ambiguous" <.> ppAmbiguous env hintQualify matches)
                        return (Left matches)
                else return (Left matches)

lookupAppNamesEx :: Bool -> (NameInfo -> Bool) -> Name -> NameContext -> Range
                      -> Inf [(ImplicitExpr,(Name,NameInfo,Rho,[(Name,ImplicitExpr)]))]
lookupAppNamesEx allowDisambiguate filter name ctx range
  = do iapps <- -- lookupDisambiguatedName allowDisambiguate False name ctx range
                lookupAppNames 0 False {- no bypass -}
                 (not allowDisambiguate) {- allow type bypass: at first when allowDisambiguate is False we like to see all possible instantations -}
                 filter name ctx range
       -- create ImplicitExpr for easy comparing
       penv <- getPrettyEnv
       let iapps' = [(toImplicitAppExpr penv "" name range iapp, iapp) | iapp <- iapps]
        --  traceDefDoc $ \penv -> text "lookupAppName:" <+> Pretty.ppName penv name <+> text ":"
        --                          <+> ppNameContext penv ctx <+> text "="
        --                          <+> list [pretty iexpr | (iexpr,_) <- iapps']
       return iapps'


-- resolve an implicit name to an expression
resolveImplicitName :: Name -> Type -> Range -> Inf (Expr Type, Doc)
resolveImplicitName name tp range
  = do -- candidates <- lookupDisambiguatedName True True name (implicitTypeContext tp) range
       iexprs <- lookupImplicitNames 0 isInfoValFunExt name (implicitTypeContext tp) range
       penv <- getPrettyEnv
       case pick True id iexprs of
         Right iexpr -> do -- traceDefDoc $ \penv -> text "resolved implicit" <+> Pretty.ppParam penv (name,tp) <+> text ", to" <+> pretty iexpr
                           let contextDoc = ieDoc iexpr
                           return (ieExpr iexpr, contextDoc)
         Left iexprs -> do let docs0 = map ieDoc iexprs
                           infError range
                              (text "cannot resolve implicit parameter" <->
                               table [(text "term",       docFromRange (Pretty.colors penv) range),
                                      (text "parameter",  text "?" <.> ppNameType penv (name,tp)),
                                      (text "candidates", if null docs0 then text "<none>"
                                                          else let docs = take 8 docs0 ++ (if length docs0 > 8 then [text "..."] else [])
                                                                in align (vcat docs)),
                                      (text "hint", text "add a (implicit) parameter to the function?")])
                           return (Var name False range, Lib.PPrint.empty)

ppNameType penv (name,tp)
  = Pretty.ppName penv name <+> colon <+> Pretty.ppType penv tp

-- pick the best match in a list of candidates
-- if allowDisambiguate is False, only one candidate is allowed, otherwise there
-- must be a "best" candidate (most local roots, shortest chain)
pick :: Bool -> (a -> ImplicitExpr) -> [a] -> Either [a] a
pick allowDisambiguate select xs
  = case xs of
      []  -> Left []
      [x] -> Right x
      _   -> case sortBy (\x y -> ieCompare (select x) (select y)) xs of
              [x]     -> Right x
              (x:y:_) | allowDisambiguate && (ieCompare (select x) (select y) == LT) -> Right x
              ys      -> Left ys


-----------------------------------------------------------------------
-- Looking up application names and implicit names is mutually recursive
-----------------------------------------------------------------------

-- lookup an implicit name, potentially eta-expanding functions to provide implicit arguments recursively
lookupImplicitNames :: Int -> (NameInfo -> Bool) -> Name -> NameContext -> Range -> Inf [ImplicitExpr]
lookupImplicitNames recurseDepth infoFilter name ctx range
  = do candidates <- lookupAppNames recurseDepth True {-allow bypass-} True {-allow type bypass-} infoFilter name ctx range
       penv <- getPrettyEnv
       return (map (toImplicitAppExpr penv "?" name range) candidates)

toImplicitAppExpr :: Pretty.Env -> String -> Name -> Range -> (Name,NameInfo,Rho,[(Name,ImplicitExpr)]) -> ImplicitExpr
toImplicitAppExpr penv prefix name range (iname,info,itp,iargs)
      = let isLocal = not (isQualified iname)
            docName = text prefix <.> Pretty.ppName penv name <+> text "=" <+> Pretty.ppName penv iname
            -- coreVar = coreExprFromNameInfo iname info
       in case iargs of
            [] -> ImplicitExpr docName itp (Var iname False range) 1 (if isLocal then [iname] else [])
            _  -> case splitFunType itp of
                    Just (ipars,ieff,iresTp) | any Op.isOptionalOrImplicit ipars -- eta-expand
                      -- eta-expand and resolve further implicit parameters
                      -- todo: eta-expansion may become part of subsumption?
                      ->  let (fixed,opt,implicits) = splitOptionalImplicit ipars in
                          assertion "Type.InferMonad.lookupImplicitNames" (length implicits == length iargs) $
                          let nameFixed    = [makeHiddenName "arg" (newName ("x" ++ show i)) | (i,_) <- zip [1..] fixed]
                              argsFixed    = [(Nothing,Var name False range) | name <- nameFixed]
                              etaTp         = TFun fixed ieff iresTp
                              eta          = (if null fixed then id
                                              else \body -> Lam [ValueBinder name Nothing Nothing range range | name <- nameFixed] body range)
                                                (App (Var iname False range)
                                                    (argsFixed ++
                                                      [(Just (pname,range),ieExpr iexpr) | (pname,iexpr) <- iargs])
                                                    range)
                              {-
                              coreFixedPars = [Core.TName name tp | (name,(_,tp)) <- zip nameFixed fixed]
                              coreFixedArgs = [Core.Var tname Core.InfoNone | tname <- coreFixedPars]
                              coreNones     = [Core.makeOptionalNone tp | (_,tp) <- opt]
                              coreImplicits = [ieCoreExpr iexpr | (pname,iexpr) <- iargs]

                              coreBody      = Core.App coreVar (coreFixedArgs ++ coreNones ++ coreImplicits)
                              coreEta       = if null fixed then coreBody
                                                else Core.Lam coreFixedPars ieff coreBody
                              -}

                              depth         = 1 + sum [ieDepth iexpr | (_,iexpr) <- iargs]
                              localRoots    = if null iargs && isLocal
                                                then [iname]
                                                else nub (concatMap (ieLocalRoots . snd) iargs)
                              doc           = docName <.> tupled ([text "_" | _ <- fixed] ++ [ieDoc iexpr | (_,iexpr) <- iargs])
                          in ImplicitExpr doc etaTp eta depth localRoots
                    _ -> failure ("Type.InferMonad.lookupImplicitNames: illegal type for implicit? " ++ show range ++ ", " ++ show (ppNameType penv (name,itp)))


-- Lookup application name `f` in an expression `f(...)` where the name  context usually contains
-- types of (partially) inferred (fixed) arguments.
-- Returns list of resolved names together with any required implicit arguments.
lookupAppNames :: Int -> Bool -> Bool -> (NameInfo -> Bool) -> Name -> NameContext -> Range -> Inf [(Name,NameInfo,Rho,[(Name,ImplicitExpr)])]
lookupAppNames recurseDepth allowBypass allowTypeBypass infoFilter name ctx range | recurseDepth > 5
  = return []
lookupAppNames recurseDepth allowBypass allowTypeBypass infoFilter name ctx range
  = do candidates <- lookupNames allowBypass allowTypeBypass infoFilter name ctx range
       concatMapM lookupImplicits candidates
  where
    concatMapM :: Monad m => (a -> m [b]) -> [a] -> m [b]
    concatMapM f xs = concat <$> mapM f xs

    lookupImplicits (iname,info,itp {- instantiated type -})
      = do -- traceDoc (\_ -> text "  found implicit: " <+> Pretty.ppParam penv (iname,itp))
           case splitFunType itp of
              Just (ipars,ieff,iresTp)  | any Op.isOptionalOrImplicit ipars
                -- resolve further implicit parameters
                -> do let (_,_,implicits) = splitOptionalImplicit ipars
                      -- recursively lookup required implicit arguments
                      iargss <- sequence <$> -- cartesian product of all possible argument
                                mapM (\(pname,ptp) ->
                                        let (pnameName,pnameExpr) = splitImplicitParamName pname
                                        in do iexprs <- lookupImplicitNames (recurseDepth + 1)
                                                            infoFilter (pnameExpr)
                                                            (implicitTypeContext ptp) (endOfRange range) -- use end of range to deprioritize with hover info
                                              return [(pnameName,iexpr) | iexpr <- iexprs]
                                     ) implicits

                      return [(iname,info,itp,iargs) | iargs <- iargss]

              _ -> return [(iname,info,itp,[])]



----------------------------------------------------------------
-- Lookup names
----------------------------------------------------------------

lookupFunName :: Name -> Maybe (Type,Range) -> Range -> Inf (Maybe (Name,Type,NameInfo))
lookupFunName name mbType range
  = do matches <- lookupNameCtx isInfoFun name (maybeRToContext mbType) range
       case matches of
        []   -> return Nothing
        [(name,info)]  -> return (Just (name,infoType info,info))
        _    -> do env <- getEnv
                   infError range (text "identifier" <+> Pretty.ppName (prettyEnv env) name <+> text "is ambiguous" <.> ppAmbiguous env hintQualify matches)
  where
    hintQualify = "qualify the name to disambiguate it?"

lookupNameCtx :: (NameInfo -> Bool) -> Name -> NameContext -> Range -> Inf [(Name,NameInfo)]
lookupNameCtx infoFilter name ctx range
  = do candidates <- lookupNames False False infoFilter name ctx range
       -- traceDefDoc $ \penv -> text " lookupNameCtx:" <+> ppNameCtx penv (name,ctx) <+> colon
       --                       <+> list [Pretty.ppParam penv (name,rho) | (name,info,rho) <- candidates]
       return [(name,info) | (name,info,_) <- candidates]


{-
lookupNameEx :: (NameInfo -> Bool) -> Name -> NameContext -> Range -> Inf [(Name,NameInfo)]
lookupNameEx infoFilter name ctx range
  = -- trace ("lookup: " ++ show name) $
    do env <- getEnv
       mod <- getModuleName
       let locname = if (qualifier name == mod) then unqualify name else name
       -- trace (" in infgamma: " ++ show (ppInfGamma (prettyEnv env) (infgamma env))) $ return ()
       case infgammaLookupX locname (infgamma env) of  --TODO: allow prefix lookup?
         Just info  | infoFilter info
                  -> do sinfo <- subst info
                        return [(infoCanonicalName name info, sinfo)] -- TODO: what about local definitions without local type variables or variables?
         _        -> -- trace ("gamma: " ++ show (ppGamma (prettyEnv env) (gamma env))) $
                     -- lookup global candidates
                     do let candidates = filter (infoFilter . snd) $ gammaLookup name (gamma env)
                        case candidates of
                           [(qname,info)] -> return candidates
                           [] -> return [] -- infError range (Pretty.ppName (prettyEnv env) name <+> text "cannot be found")
                           _  -> do checkCasingOverlaps range name candidates
                                    -- return only candidates that match the expected type
                                    filterMatchNameContext range ctx candidates
  -}

-- lookup names that match the given name context
-- `allowBypass` allows looking beyond a local name and return global matches as well.
-- generally, a local name that matches the type is never bypassed though.
-- However, `allowTypeBypass` even allows looking beyond a local name that fits the type
-- just to see if there are any possible ambiguities -- this is used for function applications
-- to stop inferring arguments whenever there is no more ambiguity (as a local may at first match
-- the type for some polymorphic function but no longer after some arguments have been inferred)
lookupNames :: Bool -> Bool -> (NameInfo -> Bool) -> Name -> NameContext -> Range -> Inf [(Name,NameInfo,Rho)]
lookupNames allowBypass allowTypeBypass infoFilter name ctx range
  = do env <- getEnv
       -- traceDoc $ \penv -> text " lookupNames:" <+> ppNameCtx penv (name,ctx)
       mod <- getModuleName
       let locname = if (qualifier name == mod) then unqualify name else name -- could use a qualified name to refer to a recursive function itself
       locals0  <- case infgammaLookupX locname (infgamma env) of
                     Just info | infoFilter info -> do sinfo <- subst info
                                                       let lname = infoCanonicalName name info
                                                       return [(lname,sinfo)]
                     _ -> return []
       let forImplicitNames = allowTypeBypass
       locals1 <- filterMatchNameContextEx range forImplicitNames ctx locals0
       if (not (null locals0) && not allowBypass)
         then -- a local name was found and we are not allowed to bypass
              -- return [(iname,info,infoType info) | (iname,info) <- locals0]
              return locals1
         else do if (not (null locals1) && not allowTypeBypass)
                   then -- a local name was found and matched the type: always prefer it
                        return locals1
                   else do -- otherwise consider globals as well
                           let globals' = gammaLookup name (gamma env)
                           let globals0 = filter (infoFilter . snd) $ globals'
                            --  traceDefDoc $ \penv -> text " lookupNames:" <+> ppNameCtx penv (name,ctx)
                            --     <+> text ", locals0:" <+> list [Pretty.ppName penv (name) | (name,info) <- locals0]
                            --     <+> text ", globals0:" <+> list [Pretty.ppName penv (name) | (name,info) <- globals']
                           globals1 <- filterMatchNameContextEx range forImplicitNames ctx globals0
                            --  traceDefDoc $ \penv -> text " lookupNames:" <+> ppNameCtx penv (name,ctx)
                            --     <+> text ", locals:" <+> list [Pretty.ppParam penv (name,rho) | (name,info,rho) <- locals1]
                            --     <+> text ", globals:" <+> list [Pretty.ppParam penv (name,rho) | (name,info,rho) <- globals1]
                           return (locals1 ++ globals1)



filterMatchNameContext :: Range -> NameContext -> [(Name,NameInfo)] -> Inf [(Name,NameInfo)]
filterMatchNameContext range ctx candidates
  = do xs <- filterMatchNameContextEx range False ctx candidates
       return [(name,info) | (name,info,_) <- xs]

filterMatchNameContextEx :: Range -> Bool -> NameContext -> [(Name,NameInfo)] -> Inf [(Name,NameInfo,Rho)]
filterMatchNameContextEx range forImplicitNames ctx candidates
  = case ctx of
      CtxNone         -> return [(name,info,infoType info) | (name,info) <- candidates]
      CtxType expect  | forImplicitNames && not (isFun expect) -- when looking up a value (like `monad`) we also want to consider (unit) functions that may take further implicit arguments
                      -> do mss1 <- mapM (matchType expect) candidates
                            mss2 <- mapM (matchArgs False [] [] (Just expect)) candidates -- also match unit functions (that may take implicit parameters still)
                            return (concat (mss1 ++ mss2))  -- TODO: remove duplicates
      CtxType expect  -> do mss <- mapM (matchType expect) candidates
                            return (concat mss)
      CtxFunArgs n named mbResTp
                      -> do mss <- mapM (matchNamedArgs n named mbResTp) candidates
                            return (concat mss)
      CtxFunTypes partial fixed named mbResTp
                      -> do mss <- mapM (matchArgs partial fixed named mbResTp) candidates
                            return (concat mss)
  where
    matchType :: Type -> (Name,NameInfo) -> Inf [(Name,NameInfo,Rho)]
    matchType expect (name,info)
      = do free <- freeInGamma
           res <- runUnify (subsume range free expect (infoType info))
           case res of
             (Right (_,rho,_,_),_)  -> return [(name,info,rho)]
             (Left _,_)             -> return []

    matchNamedArgs :: Int -> [Name] -> Maybe Type -> (Name,NameInfo) -> Inf [(Name,NameInfo,Rho)]
    matchNamedArgs n named mbResTp (name,info)
      = do free <- freeInGamma
           res <- runUnify (matchNamed range free (infoType info) n named mbResTp)
           case res of
             (Right rho,_)  -> return [(name,info,rho)]
             (Left _,_)     -> return []

    matchArgs :: Bool -> [Type] -> [(Name,Type)] -> Maybe Type -> (Name,NameInfo) -> Inf [(Name,NameInfo,Rho)]
    matchArgs matchSome fixed named mbResTp (name,info)
      = do free <- freeInGamma
            --  traceDefDoc $ \penv -> text "  match fixed:" <+> list [Pretty.ppType penv fix | fix <- fixed]
            --                            <+> text ", named" <+> list [Pretty.ppParam penv nametp | nametp <- named]
            --                            <+> text "on" <+> Pretty.ppParam penv (name,infoType info)
           res <- runUnify (matchArguments matchSome range free (infoType info) fixed named mbResTp)
           case res of
             (Right rho,_) -> return [(name,info,rho)]
             (Left _,_)    -> return []



----------------------------------------------------------------
-- Name Context
----------------------------------------------------------------

data NameContext
  = CtxNone       -- ^ just a name
  | CtxType Type  -- ^ a name that can appear in a context with this type
  | CtxFunArgs  Int [Name] (Maybe Type)         -- ^ function name with @n@ fixed arguments and followed by the given named arguments and a possible result type.
  | CtxFunTypes Bool [Type] [(Name,Type)] (Maybe Type)  -- ^ are only some arguments supplied?, function name, with fixed and named arguments, maybe a (propagated) result type
  deriving (Show)

ppNameContext :: Pretty.Env -> NameContext -> Doc
ppNameContext penv ctx
  = case ctx of
      CtxNone -> text "CtxNone"
      CtxType tp -> text "CtxType" <+> Pretty.ppType penv tp
      CtxFunArgs n names mbResTp -> text "CtxFunArgs" <+> pretty n <+> list [Pretty.ppName penv name | name <- names] <+> ppMbType penv mbResTp
      CtxFunTypes some fixed named mbResTp
        -> text "CtxFunTypes" <+> pretty some <+> list [Pretty.ppType penv atp | atp <- fixed]
           <+> list [Pretty.ppParam penv nt | nt <- named] <+> ppMbType penv mbResTp
  where
    ppMbType penv Nothing   = Lib.PPrint.empty
    ppMbType penv (Just tp) = text ":" <+> Pretty.ppType penv tp

ppNameCtx :: Pretty.Env -> (Name,NameContext) -> Doc
ppNameCtx penv (name,ctx) = Pretty.ppName penv name <+> text ":" <+> ppNameContext penv ctx


-- Create a name context where the argument count is known (and perhaps some named arguments)
fixedCountContext :: Maybe (Type,Range) -> Int -> [Name] -> NameContext
fixedCountContext propagated fixedCount named
  = CtxFunArgs fixedCount named (fmap fst propagated)

-- A fixed argument that has been inferred
type FixedArg = (Range,Type,Effect,Core.Expr)

-- A context where some fixed arguments have been inferred
fixedContext :: Maybe (Type,Range) -> [(Int,FixedArg)] -> Int -> [Name] -> Inf NameContext
fixedContext propagated fresolved fixedCount named
  = do fargs <- fixedGuessed fresolved
       nargs <- namedGuessed
       return (CtxFunTypes (fixedCount > length fresolved) fargs nargs (fmap fst propagated))
  where
    tvars :: Int -> Inf [Type]
    tvars n  = mapM (\_ -> Op.freshTVar kindStar Meta) [1..n]

    fixedGuessed :: [(Int,FixedArg)] -> Inf [Type]
    fixedGuessed xs   = fill 0 (sortBy (comparing fst) xs)
                      where
                        fill j []  = tvars (fixedCount - j)
                        fill j ((i,(_,tp,_,_)):rest)
                          = do post <- fill (i+1) rest
                               pre  <- tvars (i - j)
                               stp  <- subst tp
                               return (pre ++ [stp] ++ post)

    namedGuessed :: Inf [(Name,Type)]
    namedGuessed
      = mapM (\name -> do{ tv <- Op.freshTVar kindStar Meta; return (name,tv) }) named

implicitTypeContext :: Type -> NameContext
implicitTypeContext tp
  = case splitFunType tp of
      Just (ppars,peff,prestp) -> CtxFunTypes False (map snd ppars) [] (Just prestp) -- can handle further implicits better
      _                        -> CtxType tp

maybeToContext :: Maybe Type -> NameContext
maybeToContext mbType
  = case mbType of
      Just tp -> CtxType tp
      Nothing -> CtxNone

maybeRToContext :: Maybe (Type,Range) -> NameContext
maybeRToContext mbTypeRange
  = maybeToContext (fmap fst mbTypeRange)



----------------------------------------------------------------
-- Error Helpers
----------------------------------------------------------------

checkCasingOverlaps :: Range -> Name -> [(Name,NameInfo)] -> Inf ()
checkCasingOverlaps range name matches
  = -- this is called when various definitions (possibly from different modules) match with a name
    -- we could check here that all these definitions agree on the casing
    -- .. but I think it is better to only complain if the actual definition
    -- used has a different casing to reduce potential conflicts between modules
    return ()

checkCasingOverlap :: Range -> Name -> Name -> NameInfo -> Inf ()
checkCasingOverlap range name qname info
  = do case caseOverlaps name qname info of
         Just qname1
           -> do env <- getEnv
                 infError range (text (infoElement info) <+> Pretty.ppName (prettyEnv env) (unqualify name) <+> text "is already in scope with a different casing as" <+> Pretty.ppName (prettyEnv env) (importsAlias qname1 (imports env)))
         _ -> return ()

checkCasing :: Range -> Name -> Name -> NameInfo -> Inf ()
checkCasing range name qname info
  = do case caseOverlaps name qname info of
         Nothing -> return ()
         Just qname1
          -> do env <- getEnv
                infError range (text (infoElement info) <+> Pretty.ppName (prettyEnv env) (unqualify name) <+> text "should be cased as" <+> Pretty.ppName (prettyEnv env) (importsAlias qname1 (imports env)))


caseOverlaps :: Name -> Name -> NameInfo -> (Maybe Name)
caseOverlaps name qname info
  = let qname1 = case info of
                   InfoImport{infoAlias = alias} -> alias
                   _                             -> qname
    in if not (isLocallyQualified qname) && -- TODO: fix casing check for internally qualified names
          (nameCaseOverlap ((if isQualified name then id else unqualify) ({- nonCanonicalName -} qname1)) name)
        then Just qname1
        else Nothing

ppOr :: Pretty.Env -> [Name] -> Doc
ppOr env []     = Lib.PPrint.empty
ppOr env [name] = Pretty.ppName env name
ppOr env names  = hcat (map (\name -> Pretty.ppName env name <.> text ", ") (init names)) <+> text "or" <+> Pretty.ppName env (last names)


ppAmbiguous :: Env -> String -> [(Name,NameInfo)] -> Doc
ppAmbiguous env hint infos
  = text ". Possible candidates: " <-> table (ppCandidates env hint infos)

ppCandidates :: Env -> String -> [(Name,NameInfo)] -> [(Doc,Doc)]
ppCandidates env hint nameInfos
   = let penv = prettyEnv env
         modName = context env
         n = 6
         sorted      = sortBy (\(name1,info1) (name2,info2) ->
                                if (qualifier name1 == modName && qualifier name2 /= modName)
                                 then LT
                                else if (qualifier name1 /= modName && qualifier name2 == modName)
                                 then GT
                                else compare (not (isRho (infoType info1))) (not (isRho (infoType info2)))
                              ) nameInfos
         (defs,rest) = splitAt n sorted
     in (if null rest
          then map (ppNameInfo env) defs
          else map (ppNameInfo env) (init defs) ++ [(text "...", text "or" <+> pretty (length rest + 1) <+> text "other definitions")])
        ++
        (if (null hint) then [] else [(text "hint",text hint)])

ppNameInfo env (name,info)
  = (Pretty.ppName (prettyEnv env) (importsAlias name (imports env)), Pretty.ppType (prettyEnv env) (infoType info))



{--------------------------------------------------------------------------
  Inference monad
--------------------------------------------------------------------------}

data Inf a  = Inf (Env -> St -> Res a)

data Res a  = Ok !a !St ![(Range,Doc)]
            | Err !(Range,Doc) ![(Range,Doc)]

data Env    = Env{ prettyEnv :: !Pretty.Env
                 , context  :: !Name  -- | current module name
                 , currentDef :: !Name
                 , namedLam :: !Bool
                 , types :: !Newtypes
                 , synonyms :: !Synonyms
                 , gamma :: !Gamma
                 , infgamma :: !InfGamma
                 , imports :: !ImportMap
                 , returnAllowed :: !Bool
                 , inLhs :: !Bool
                 , hiddenTermDoc :: Maybe (Range,Doc)
                 }
data St     = St{ uniq :: !Int, sub :: !Sub, preds :: ![Evidence], holeAllowed :: !Bool, mbRangeMap :: Maybe RangeMap }


runInfer :: Pretty.Env -> Maybe RangeMap -> Synonyms -> Newtypes -> ImportMap -> Gamma -> Name -> Int -> Inf a -> Error (a,Int,Maybe RangeMap)
runInfer env mbrm syns newTypes imports assumption context unique (Inf f)
  = case f (Env env context (newName "") False newTypes syns assumption infgammaEmpty imports False False Nothing)
           (St unique subNull [] False mbrm) of
      Err err warnings -> addWarnings warnings (errorMsg (ErrorType [err]))
      Ok x st warnings -> addWarnings warnings (ok (x, uniq st, (sub st) |-> mbRangeMap st))


zapSubst :: Inf ()
zapSubst
  = do env <- getEnv
       assertion "not an empty infgamma" (infgammaIsEmpty (infgamma env)) $
        do updateSt (\st -> assertion "no empty preds" (null (preds st)) $
                            st{ sub = subNull, preds = [], mbRangeMap = (sub st) |-> mbRangeMap st } ) -- this can be optimized further by splitting the rangemap into a 'substited part' and a part that needs to be done..
           return ()

instance Functor Inf where
  fmap f (Inf i)  = Inf (\env st -> case i env st of
                                      Ok x st1 w -> Ok (f x) st1 w
                                      Err err w  -> Err err w)

instance Applicative Inf where
  pure x = Inf (\env st -> Ok x st [])
  (<*>)  = ap

instance Monad Inf where
  -- return = pure
  (Inf i) >>= f   = Inf (\env st0 -> case i env st0 of
                                       Ok x st1 w1 -> case f x of
                                                        Inf j -> case j env st1 of
                                                                   Ok y st2 w2 -> Ok y st2 (w1++w2)
                                                                   Err err w2 -> Err err (w1++w2)
                                       Err err w -> Err err w)

tryRun :: Inf a -> Inf (Maybe a)
tryRun (Inf i) = Inf (\env st -> case i env st of
                                   Ok x st1 w -> Ok (Just x) st1 w
                                   Err err w  -> Ok Nothing st [])

instance HasUnique Inf where
  updateUnique f  = Inf (\env st -> Ok (uniq st) st{uniq = f (uniq st)} [])

getEnv :: Inf Env
getEnv
  = Inf (\env st -> Ok env st [])

withEnv :: (Env -> Env) -> Inf a -> Inf a
withEnv f (Inf i)
  = Inf (\env st -> i (f env) st)

updateSt :: (St -> St) -> Inf St
updateSt f
  = Inf (\env st -> Ok st (f st) [])

infError :: Range -> Doc -> Inf a
infError range doc
  = do addRangeInfo range (Error doc)
       Inf (\env st -> Err (range,doc) [])

infWarning :: Range -> Doc -> Inf ()
infWarning range doc
  = do addRangeInfo range (Warning doc)
       Inf (\env st -> Ok () st [(range,doc)])

getPrettyEnv :: Inf Pretty.Env
getPrettyEnv
  = do env <- getEnv
       return (prettyEnv env)

lookupSynonym :: Name -> Inf (Maybe SynInfo)
lookupSynonym name
  = do env <- getEnv
       return (synonymsLookup name (synonyms env) )

addRangeInfo :: Range -> RangeInfo -> Inf ()
addRangeInfo rng info
  = Inf (\env st -> Ok () (st{ mbRangeMap = case mbRangeMap st of { Just rm -> Just (rangeMapInsert rng info rm); other -> other }}) [])

{--------------------------------------------------------------------------
  Helpers
--------------------------------------------------------------------------}

getSt :: Inf St
getSt
  = updateSt id

setSt :: St -> Inf St
setSt st
  = updateSt (const st)

allowReturn :: Bool -> Inf a -> Inf a
allowReturn allow inf
  = withEnv (\env -> env{ returnAllowed = allow }) inf

withLhs :: Inf a -> Inf a
withLhs inf
  = withEnv (\env -> env{ inLhs = True }) inf

withHiddenTermDoc :: Range -> Doc -> Inf a -> Inf a
withHiddenTermDoc range doc inf
  = withEnv (\env -> env{ hiddenTermDoc = Just (range,doc) }) inf

isLhs :: Inf Bool
isLhs
  = do env <- getEnv
       return (inLhs env)

isReturnAllowed :: Inf Bool
isReturnAllowed
  = do env <- getEnv
       return (returnAllowed env)

getTermDoc :: String -> Range -> Inf (Doc,Doc)
getTermDoc term range
  = do env <- getEnv
       case hiddenTermDoc env of
         Just (rng,doc) -- | range == rng
           -> return (text "implicit" <+> text term, doc)
         _ -> return (text term, docFromRange (Pretty.colors (prettyEnv env)) range)

useHole :: Inf Bool
useHole
  = do st0 <- updateSt (\st -> st{ holeAllowed = False } )
       return (holeAllowed st0)

disallowHole :: Inf a -> Inf a
disallowHole action
  = do st0 <- updateSt(\st -> st{ holeAllowed = False })
       let prev = holeAllowed st0
       x <- action
       updateSt(\st -> st{ holeAllowed = prev })
       return x

allowHole :: Inf a -> Inf (a,Bool {- was the hole used? -})
allowHole action
  = do st0 <- updateSt(\st -> st{ holeAllowed = True })
       let prev = holeAllowed st0
       x <- action
       st1 <- updateSt(\st -> st{ holeAllowed = prev })
       return (x,not (holeAllowed st1))



getSub :: Inf Sub
getSub
  = do st <- getSt
       return (sub st)

subst :: HasTypeVar a => a -> Inf a
subst x
  = do sub <- getSub
       return (sub |-> x)

extendSub :: Sub -> Inf ()
extendSub s
  = do -- trace ("Type.InferMonad.extendSub: " ++ show (subList s)) $
       updateSt (\st -> st{ sub = s @@ (sub st) })
       return ()

substWatch :: Inf a -> Inf (Bool,a)
substWatch inf
  = do sub1 <- getSub
       x <- inf
       sub2 <- getSub
       return (subCount sub1 /= subCount sub2, x)


getGamma :: Inf Gamma
getGamma
  = do env <- getEnv
       return (gamma env)

extendGammaCore :: Bool -> [Core.DefGroup] -> Inf a -> Inf (a)
extendGammaCore isAlreadyCanonical [] inf
  = inf
extendGammaCore isAlreadyCanonical (coreGroup:coreDefss) inf
  = extendGamma isAlreadyCanonical (nameInfos coreGroup) (extendGammaCore isAlreadyCanonical coreDefss inf)
  where
    nameInfos (Core.DefRec defs)    = map coreDefInfoX defs
    nameInfos (Core.DefNonRec def)
      = [coreDefInfoX def]  -- used to be coreDefInfo

-- Specialized for recursive defs where we sometimes get InfoVal even though we want InfoFun? is this correct for the csharp backend?
coreDefInfoX def@(Core.Def name tp expr vis sort inl nameRng doc)
<<<<<<< HEAD
  = (name {- nonCanonicalName name -}, createNameInfoX Public name sort nameRng tp)
=======
  = (nonCanonicalName name, createNameInfoX Public name sort nameRng tp doc)
>>>>>>> 47d5af1f

-- extend gamma with qualified names
extendGamma :: Bool -> [(Name,NameInfo)] -> Inf a -> Inf (a)
extendGamma isAlreadyCanonical defs inf
  = do env <- getEnv
       (gamma') <- extend (prettyEnv env) (context env) defs (gamma env)
       withEnv (\env -> env{ gamma = gamma' }) inf
  where
    extend penv ctx [] (gamma)
      = return (gamma)
    extend penv ctx ((name,info):rest) (gamma)
      = do let matches = gammaLookup name gamma
               localMatches = [(qname,info) | (qname,info) <- matches, not (isInfoImport info),
                                              qualifier qname == ctx || qualifier qname == nameNil,
                                              unqualify name == unqualify qname,
                                              isSameNamespace qname name ]
           case localMatches of
             ((qname,qinfo):_) -> infError (infoRange info) (text "definition" <+> Pretty.ppName penv name <+>
                                                             text "is already defined in this module, at" <+> text (show (rangeStart (infoRange qinfo))) <->
                                                             text "hint: use a local qualifier?")
             [] -> return ()
           extend penv ctx rest (gammaExtend name info gamma)
           {-
           mapM (checkNoOverlap ctx name info) localMatches
           trace (" extend gamma: " ++ show (name,info)) $ return ()
           let (cinfo)
                   = -- if null localMatches then (info) else
                    if (isAlreadyCanonical) then info else
                       let cname = canonicalName (length localMatches) (if isQualified name then name else qualify ctx name)
                       in case info of
                            InfoVal{} -> info{ infoCName = cname }  -- during recursive let's we use InfoVal sometimes for functions..
                            InfoFun{} -> info{ infoCName = cname }
                            InfoExternal{} -> info{ infoCName = cname }
                            _ -> info
           -- Lib.Trace.trace (" extend gamma: " ++ show (pretty name, pretty (infoType info), show cinfo) ++ " with " ++ show (infoCanonicalName name cinfo) ++ " (matches: " ++ show (length matches,ctx,map fst matches)) $
           extend ctx rest (gammaExtend name cinfo gamma)
           -}


    checkNoOverlap :: Name -> Name -> NameInfo -> (Name,NameInfo) -> Inf ()
    checkNoOverlap ctx name info (name2,info2)
      = do checkCasingOverlap (infoRange info) name name2 info
           free <- freeInGamma
           res  <- runUnify (overlaps (infoRange info) free (infoType info) (infoType info2))
           case fst res of
            Right _ ->
              do env <- getEnv
                 let [nice1,nice2] = Pretty.niceTypes (prettyEnv env) [infoType info,infoType info2]
                     (_,_,rho1)    = splitPredType (infoType info)
                     (_,_,rho2)    = splitPredType (infoType info2)
                     valueType     = not (isFun rho1 && isFun rho2)
                 if (isFun rho1 && isFun rho2)
                  then infError (infoRange info) (text "definition" <+> Pretty.ppName (prettyEnv env) name <+> text "overlaps with an earlier definition of the same name" <->
                                                  table ([(text "type",nice1)
                                                         ,(text "overlaps",nice2)
                                                         ,(text "because", text "definitions with the same name must differ on the argument types")])
                                                 )
                  else infError (infoRange info) (text "definition" <+> Pretty.ppName (prettyEnv env) name <+> text "is already defined in this module" <->
                                                  text "because: only functions can have overloaded names")
            Left _ -> return ()


extendInfGammaCore :: Bool -> [Core.DefGroup] -> Inf a -> Inf a
extendInfGammaCore topLevel [] inf
  = inf
extendInfGammaCore topLevel (coreDefs:coreDefss) inf
  = extendInfGammaEx topLevel [] (extracts coreDefs) (extendInfGammaCore topLevel coreDefss inf)
  where
    extracts (Core.DefRec defs) = map extract defs
    extracts (Core.DefNonRec def) = [extract def]
    extract def
      = coreDefInfo def -- (Core.defName def,(Core.defNameRange def, Core.defType def, Core.defSort def))

extendInfGamma :: [(Name,NameInfo)] -> Inf a -> Inf a
extendInfGamma tnames inf
  = extendInfGammaEx False [] tnames inf

extendInfGammaEx :: Bool -> [Name] -> [(Name,NameInfo)] -> Inf a -> Inf a
extendInfGammaEx topLevel ignores tnames inf
  = do env <- getEnv
       infgamma' <- extend (context env) (gamma env) [] [(unqualify name,info) | (name,info) <- tnames, not (isWildcard name)] (infgamma env)
       withEnv (\env -> env{ infgamma = infgamma' }) inf
  where
    extend :: Name -> Gamma -> [(Name,NameInfo)] -> [(Name,NameInfo)] -> InfGamma -> Inf InfGamma
    extend ctx gamma seen [] infgamma
      = return infgamma
    extend ctx gamma seen (x@(name,info):rest) infgamma
      = do let qname = infoCanonicalName name info
               range = infoRange info
               tp    = infoType info
           case (lookup name seen) of
            Just (info2)
              -> do checkCasingOverlap range name (infoCanonicalName name info2) info2
                    env <- getEnv
                    infError range (Pretty.ppName (prettyEnv env) name <+> text "is already defined at" <+> pretty (show (infoRange info2))
                                     <-> text " hint: if these are potentially recursive definitions, give a full type signature to disambiguate them.")
            Nothing
              -> do case (infgammaLookupX name infgamma) of
                      Just info2 | infoCanonicalName name info2 /= nameReturn
                        -> do checkCasingOverlap range name (infoCanonicalName name info2) info2
                              env <- getEnv
                              if (not (isHiddenName name) && show name /= "resume" && show name /= "resume-shallow" && not (name `elem` ignores))
                               then infWarning range (Pretty.ppName (prettyEnv env) name <+> text "shadows an earlier local definition or parameter")
                               else return ()
                      _ -> return ()
           extend ctx gamma (x:seen) rest (infgammaExtend qname (info{ infoCName =  if topLevel then createCanonicalName ctx gamma qname else qname}) infgamma)

createCanonicalName ctx gamma qname
  = let matches = gammaLookup (unqualify qname) gamma
        localMatches = [(qname,info) | (qname,info) <- matches, not (isInfoImport info), qualifier qname == ctx || qualifier qname == nameNil ]
        cname = {- canonicalName (length localMatches) -} qname
    in cname

withGammaType :: Range -> Type -> Inf a -> Inf a
withGammaType range tp inf
  = do defName <- currentDefName
       name <- uniqueName (show defName)
       extendInfGamma [(name,(InfoVal Public name tp range False ""))] inf

currentDefName :: Inf Name
currentDefName
  = do env <- getEnv
       return (currentDef env)

withDefName :: Name -> Inf a -> Inf a
withDefName name inf
  = withEnv (\env -> env{ currentDef = name, namedLam = True }) inf

isNamedLam :: (Bool -> Inf a) -> Inf a
isNamedLam action
    = do env <- getEnv
         withEnv (\env -> env{ namedLam = False }) (action (namedLam env))

qualifyName :: Name -> Inf Name
qualifyName name
  = do env <- getEnv
       return (qualify (context env) name)

getModuleName :: Inf Name
getModuleName
  = do env <- getEnv
       return (context env)

freeInGamma :: Inf Tvs
freeInGamma
  = do env <- getEnv
       sub <- getSub
       return (ftv (sub |-> (infgamma env)))  -- TODO: fuv?

splitPredicates :: Tvs -> Inf [Evidence]
splitPredicates free
  = do st <- getSt
       ps <- subst (preds st)
       let (ps0,ps1) = -- partition (\p -> not (tvsIsEmpty (tvsDiff (fuv p) free))) ps
                       partition (\p -> let tvs = (fuv p) in (tvsIsEmpty tvs || not (tvsIsEmpty (tvsDiff tvs free)))) ps
       setSt (st{ preds = ps1 })
       -- trace ("splitpredicates: " ++ show (ps0,ps1)) $ return ()
       return ps0

addPredicates :: [Evidence] -> Inf ()
addPredicates []
  = return ()
addPredicates ps
  = do updateSt (\st -> st{ preds = (preds st) ++ ps })
       return ()

getPredicates :: Inf [Evidence]
getPredicates
  = do st <- getSt
       subst (preds st)

setPredicates :: [Evidence] -> Inf ()
setPredicates ps
  = do updateSt (\st -> st{ preds = ps })
       return ()

getNewtypes :: Inf Newtypes
getNewtypes
 = do env <- getEnv
      return (types env)


getLocalVars :: Inf [(Name,Type)]
getLocalVars
  = do env <- getEnv
       return (filter (isTypeLocalVar . snd) (infgammaList (infgamma env)))

lookupInfName :: Name -> Inf (Maybe (Name,Type))
lookupInfName name
  = do env <- getEnv
       return (infgammaLookup name (infgamma env))


findDataInfo :: Name -> Inf DataInfo
findDataInfo typeName
  = do env <- getEnv
       case newtypesLookupAny typeName (types env) of
         Just info -> return info
         Nothing   -> failure ("Type.InferMonad.findDataInfo: unknown type: " ++ show typeName ++ "\n in: " ++ show (types env))


traceDefDoc :: (Pretty.Env -> Doc) -> Inf ()
traceDefDoc f
  = do def <- currentDefName
       traceDoc (\penv -> Pretty.ppName penv def <+> text ":" <+> f penv)

traceDoc :: (Pretty.Env -> Doc) -> Inf ()
traceDoc f
  = do penv <- getPrettyEnv
       trace (show (f penv)) $ return ()
<|MERGE_RESOLUTION|>--- conflicted
+++ resolved
@@ -858,7 +858,6 @@
     infoFilter = isInfoValFunExt
     infoFilterAmb = not . isInfoImport
 
-<<<<<<< HEAD
 -- | Lookup a name with a certain type and return the fully qualified name and its type
 -- because of local variables and references a typed lookup may fail as we need to
 -- dereference first. So we do a typed lookup first and fall back to untyped lookup
@@ -874,14 +873,6 @@
          []   -> resolveName name Nothing range    -- try again without type info
          -- still ambiguous (even with a type), call regular lookup to throw an error
          amb  -> resolveName name (Just (tp,ctxRange)) range
-=======
-runInfer :: Pretty.Env -> Maybe RangeMap -> Synonyms -> Newtypes -> ImportMap -> Gamma -> Name -> Int -> Inf a -> Error b (a,Int,Maybe RangeMap)
-runInfer env mbrm syns newTypes imports assumption context unique (Inf f)
-  = case f (Env env context (newName "") False newTypes syns assumption infgammaEmpty imports False False) 
-           (St unique subNull [] False mbrm) of
-      Err err warnings -> addWarnings warnings (errorMsg (ErrorType [err]))
-      Ok x st warnings -> addWarnings warnings (ok (x, uniq st, (sub st) |-> mbRangeMap st))
->>>>>>> 47d5af1f
 
 
 -- | Lookup a name with a number of arguments and return the fully qualified name and its type
@@ -1481,7 +1472,7 @@
 data St     = St{ uniq :: !Int, sub :: !Sub, preds :: ![Evidence], holeAllowed :: !Bool, mbRangeMap :: Maybe RangeMap }
 
 
-runInfer :: Pretty.Env -> Maybe RangeMap -> Synonyms -> Newtypes -> ImportMap -> Gamma -> Name -> Int -> Inf a -> Error (a,Int,Maybe RangeMap)
+runInfer :: Pretty.Env -> Maybe RangeMap -> Synonyms -> Newtypes -> ImportMap -> Gamma -> Name -> Int -> Inf a -> Error b (a,Int,Maybe RangeMap)
 runInfer env mbrm syns newTypes imports assumption context unique (Inf f)
   = case f (Env env context (newName "") False newTypes syns assumption infgammaEmpty imports False False Nothing)
            (St unique subNull [] False mbrm) of
@@ -1665,11 +1656,7 @@
 
 -- Specialized for recursive defs where we sometimes get InfoVal even though we want InfoFun? is this correct for the csharp backend?
 coreDefInfoX def@(Core.Def name tp expr vis sort inl nameRng doc)
-<<<<<<< HEAD
-  = (name {- nonCanonicalName name -}, createNameInfoX Public name sort nameRng tp)
-=======
-  = (nonCanonicalName name, createNameInfoX Public name sort nameRng tp doc)
->>>>>>> 47d5af1f
+  = (name {- nonCanonicalName name -}, createNameInfoX Public name sort nameRng tp doc)
 
 -- extend gamma with qualified names
 extendGamma :: Bool -> [(Name,NameInfo)] -> Inf a -> Inf (a)
