--- conflicted
+++ resolved
@@ -157,16 +157,11 @@
 -- | Default pretty print environment
 defaultEnv :: Env
 defaultEnv
-<<<<<<< HEAD
-  = Env False False False
-        defaultColorScheme niceEmpty (precTop-1) M.empty (newName "Main") (importsEmpty)
-        False     -- fullNames
-=======
   = Env False False
         True -- showFlavours
         False
-        defaultColorScheme niceEmpty (precTop-1) M.empty (newName "Main") (importsEmpty) False
->>>>>>> 47d5af1f
+        defaultColorScheme niceEmpty (precTop-1) M.empty (newName "Main") (importsEmpty)
+        False -- fullNames
         False
         []
         ("styles/" ++ programName ++ ".css") -- [("System.","file://c:/users/daan/dev/koka/out/lib/")]
@@ -201,14 +196,9 @@
 
 prettyDefFunType :: Env -> [ParamInfo] -> Scheme -> Doc
 prettyDefFunType env pinfos tp
-<<<<<<< HEAD
-  = let (Just params,pre,post) = ppDeclType env pinfos tp
-    in pre <.> parens (commaSep (map ppParam params)) <+> text "->" <+> post
-=======
   = case ppDeclType env pinfos tp of
       (Just params,pre,post) -> pre <.> parens (commaSep (map ppParam params)) <+> text "->" <+> post
       (Nothing,pre,post) -> pre <+> text "()" <+> text "->" <+> post
->>>>>>> 47d5af1f
   where
     ppParam (name,pinfo,tpDoc)
       = (case pinfo of Borrow -> text "^" <+> (if nameNil == name then text "_" else ppName env name) <+> text ": "
@@ -424,15 +414,9 @@
 
 ppParam :: Env -> (Name,Type) -> Doc
 ppParam env (name,tp)
-<<<<<<< HEAD
   = (if (nameIsNil name || isFieldName name || isWildcard name)
       then empty
       else color (colorParameter (colors env)) (ppNameEx env (unqualify name)) <.> text " : ")
-=======
-  = (if (not (nameIsNil name || isFieldName name || isWildcard name))
-      then (color (colorParameter (colors env)) (ppNameEx env (unqualify name) <.> text " : "))
-      else empty)
->>>>>>> 47d5af1f
     <.> ppType env tp
 
 
