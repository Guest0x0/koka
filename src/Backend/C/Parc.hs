--- conflicted
+++ resolved
@@ -249,20 +249,12 @@
            xDecRef <- genDecRef (getDropName v)
            case v of
              Reuse y
-<<<<<<< HEAD
-               -> do xFree <- genReuse ri y
-                     xNull <- genSetNull ri y
+               -> do xFree    <- genReuseAssign ri y
+                     xDrop    <- genDrop y
+                     xSetNull <- genSetNull ri y
                      return $ Just $ makeIfExpr (genIsUnique y)
                                        (maybeStatsUnit (xdrops ++ [xFree]))
-                                       (maybeStatsUnit (xdups ++ [xDecRef, xNull]))
-=======
-               -> do xSetNull <- genSetNull ri y
-                     xReuse   <- genReuseAssign ri y
-                     xDrop    <- genDrop y 
-                     return $ Just $ makeIfExpr (genIsUnique y)
-                                       (maybeStatsUnit (xdrops ++ [xReuse]))
-                                       (maybeStatsUnit (xdups ++ [xDrop,xSetNull]))
->>>>>>> 5221a008
+                                       (maybeStatsUnit (xdups ++ [xDrop, xSetNull]))
              Drop y
                -> do isVal <- isValueType (typeOf y)
                      let regularDrop = do xdrop <- genDrop y
@@ -284,7 +276,7 @@
 
 genDropRec :: ReuseInfo -> DropRec -> Parc (Maybe Expr)
 genDropRec _ (Drop tn) = genDrop tn
-genDropRec ri (Reuse tn) 
+genDropRec ri (Reuse tn)
   = case M.lookup tn ri of
       Just (r,scan) -> return (Just (genDropReuse tn scan))
       _ -> failure $ "Backend.C.Parc.genDropRec: cannot find: " ++ show tn
@@ -301,7 +293,7 @@
   return $ do
     (r, scan) <- M.lookup x ri  -- TODO: failure if not found
     let assign = TName nameAssignReuse (TFun [(nameNil,typeReuse),(nameNil,typeOf x)] typeTotal typeUnit)
-        arg    = if setNull then genReuseNull else genReuseAddress x 
+        arg    = if setNull then genReuseNull else genReuseAddress x
     return (App (Var assign (InfoExternal [(C, "#1 = #2")])) [Var r InfoNone, arg])
 
 aliasMap :: [TName] -> [Pattern] -> AliasMap
@@ -316,7 +308,7 @@
 
 -- Generate a reuse a block
 genReuseAddress :: TName -> Expr
-genReuseAddress tname 
+genReuseAddress tname
   = App (Var (TName nameReuse funTp) (InfoExternal [(C, "reuse_datatype(#1,current_context())")])) [Var tname InfoNone]
   where
     tp    = typeOf tname
