--- conflicted
+++ resolved
@@ -11,11 +11,7 @@
 -- constructor reuse analysis
 -----------------------------------------------------------------------------
 
-<<<<<<< HEAD
-module Backend.C.ParcReuse ( parcReuseCore, getFixedDataSize ) where
-=======
 module Backend.C.ParcReuse ( parcReuseCore, getFixedDataAllocSize ) where
->>>>>>> 0bfd7593
 
 import Lib.Trace (trace)
 import Control.Monad
@@ -596,21 +592,12 @@
 getRuFixedDataAllocSize dataType
   = do newtypes <- getNewtypes
        platform <- getPlatform
-<<<<<<< HEAD
-       pure $ getFixedDataSize platform newtypes dataType
-
--- | If all constructors of a type have the same shape,
--- return the byte size and number of scan fields.
-getFixedDataSize :: Platform -> Newtypes -> Type -> Maybe (Int, Int)
-getFixedDataSize platform newtypes dataType
-=======
        pure $ getFixedDataAllocSize platform newtypes dataType
 
 -- | If all constructors of a type have the same shape,
 -- return the byte size and number of scan fields.
 getFixedDataAllocSize :: Platform -> Newtypes -> Type -> Maybe (Int, Int)
 getFixedDataAllocSize platform newtypes dataType
->>>>>>> 0bfd7593
   = let mdataName = extractDataName dataType in
     if maybe False (\nm -> "_noreuse" `isSuffixOf` nameId nm) mdataName
     then Nothing else
@@ -633,11 +620,7 @@
                          in case sizes of
                               (s:ss) | all (==s) ss -> Just (valueReprSize platform vrepr, valueReprScanCount vrepr)
                               _                     -> Nothing
-<<<<<<< HEAD
-                    _ -> Nothing
-=======
                     _ -> Nothing -}
->>>>>>> 0bfd7593
           _ -> Nothing
   where
     extractDataName :: Type -> Maybe Name
