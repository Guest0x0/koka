-----------------------------------------------------------------------------
-- Copyright 2012-2021, Microsoft Research, Steven Fontanella, Daan Leijen.
--
-- This is free software; you can redistribute it and/or modify it under the
-- terms of the Apache License, Version 2.0. A copy of the License can be
-- found in the LICENSE file at the root of this distribution.
-----------------------------------------------------------------------------
module Core.Specialize( specialize
                      , extractSpecializeDefs
                      ) where

import Data.List (transpose )
import Control.Monad.State
import Control.Monad.Reader
import Control.Arrow ((***))
import Data.Monoid((<>))
import Data.Maybe (mapMaybe, fromMaybe, catMaybes, isJust, fromJust)

import Lib.PPrint
import Common.Failure (failure)
import Common.File (splitOn)
import Common.Range (rangeNull)
import Common.Syntax
import Common.Unique (HasUnique)
import Common.Name
import Common.NameMap (NameMap)
import qualified Common.NameMap  as M
import Common.NameSet (NameSet)
import qualified Common.NameSet as S
import Core.Core
import Core.Pretty ()
import Type.Type (splitFunScheme, Effect, Type, TypeVar)
import Type.TypeVar
import Type.Pretty
import Lib.Trace
import Core.Inlines
import Core.Uniquefy

{--------------------------------------------------------------------------
  Specialization Monad
--------------------------------------------------------------------------}

type SpecM = Reader Inlines

runSpecM :: Inlines -> SpecM a -> a
runSpecM specEnv specM = runReader specM specEnv


{--------------------------------------------------------------------------
  Specialization
--------------------------------------------------------------------------}

specialize :: Inlines -> CorePhase ()
specialize specEnv
  = liftCorePhase $ \defs ->
    -- TODO: use uniqe int to generate names and remove call to uniquefyDefGroups?
    uniquefyDefGroups $ runSpecM specEnv (mapM specOneDefGroup defs)

speclookupM :: Name -> SpecM (Maybe InlineDef)
speclookupM name
  = asks $ \env ->
      filterMaybe inlineDefIsSpecialize $ inlinesLookup name env

specOneDefGroup :: DefGroup -> SpecM DefGroup
specOneDefGroup = mapMDefGroup specOneDef

specOneDef :: Def -> SpecM Def
specOneDef def
  = do e <- specOneExpr (defName def) $ defExpr def
       pure def{ defExpr = e }

-- forceExpr :: Expr -> Expr
-- forceExpr e = foldExpr (const (+1)) 0 e `seq` e

specOneExpr :: Name -> Expr -> SpecM Expr
specOneExpr thisDefName
  = rewriteBottomUpM $ \e ->
    case e of
      App (Var (TName name _) _) args
        -> go name e
      App (TypeApp (Var (TName name _) _) typVars) args
        -> go name e
      e -> pure e
  where
    go name e
       = do mbSpecDef <- speclookupM name
            case mbSpecDef of
              Nothing -> pure e
              Just specDef
                | inlineName specDef /= thisDefName -> specOneCall specDef e   -- don't specialize ourselves
                | otherwise -> pure e

filterBools :: [Bool] -> [a] -> [a]
filterBools bools as
  = map snd . filter fst $ zip bools as

-- (falses, trues)
partitionBools :: [Bool] -> [a] -> ([a], [a])
partitionBools bools as = foldr f ([], []) $ zip bools as
  where
    f (bool, a) (falses, trues)
      | bool = (falses, a : trues)
      | otherwise = (a : falses, trues)

specOneCall :: InlineDef -> Expr -> SpecM Expr
specOneCall (InlineDef{ inlineName=specName, inlineExpr=specExpr, specializeArgs=specArgs }) e
  = case e of
      App (Var (TName name _) _) args  | goodArgs args
        -> replaceCall specName specExpr specArgs args Nothing
      App (TypeApp (Var (TName name ty) _) typeArgs) args  | goodArgs args
        -> replaceCall specName specExpr specArgs args $ Just typeArgs      
      _ -> return e

  where
    goodArgs args  = all goodArg $ filterBools specArgs args
    goodArg expr = case expr of
                    Lam{}                  -> True
                    TypeLam _ body         -> goodArg body
                    TypeApp body _         -> goodArg body
                    App fun _              -> goodArg fun  -- ??  for open(f) calls?
                    Var name info          -> case info of
                                                InfoNone -> False
                                                _        -> True
                    _                      -> False


{-
restriction: all recursive calls are with the same parameters
  fun f = /\a1 ... an. \x1 ... xm.  <body...  f a1 ... an e1 ... em  ...>
and rule out:
  fun f = /\a1 ... an. \x1 ... xm.  <body...  f tree<a1> ... an e1 ... em  ...>   <-- polymorphic recursion

now when we specialize all types arguments will be there:

val x  = f<t1,...tn>(e1,...em)

1) inline body of f
2) substiute all type arguments [a1->t1, ..., an -> tn], now we have function f'.
   and replace all calls in the body of thet form f<t1,...tn> to f'
   now we have a monomorpic function!


-}

specInnerCalls :: TName -> TName -> [Bool] -> Expr -> Expr
specInnerCalls from to bools = rewriteBottomUp $ \e ->
  case e of
    App (Var f info) xs
      | f == from -> App (Var to info) $ filterBools bools xs
    App (TypeApp (Var f info) _) xs
    -- the resulting specialized definition is always monomophic; when generating the Inlines we only allow functions whose TypeApps match in ALL recursive calls
    -- and we apply the TypeLam to the TypeApps from the call site
      | f == from -> App (Var to info) $ filterBools bools xs
    e -> e

replaceCall :: Name -> Expr -> [Bool] -> [Expr] -> Maybe [Type] -> SpecM Expr
replaceCall name expr bools args mybeTypeArgs -- trace ("specializing" <> show name) $
  = pure $ Let [DefRec [specDef]] (App (Var (defTName specDef) InfoNone) newArgs)
  where
<<<<<<< HEAD
    specDef = Def (getName specTName) (typeOf specTName) specBody Private (DefFun []) InlineAuto rangeNull 
=======
    specDef = Def (getName specTName) (typeOf specTName) specBody Private DefFun InlineAuto rangeNull
>>>>>>> cc6b7b68
               $ "// specialized " <> show name <> " to parameters " <> show speccedParams
    specBody
      = specInnerCalls (TName name (typeOf expr)) specTName (not <$> bools) specBody0

    specTName = TName (genSpecName name bools) specType
    specType = typeOf specBody0

    specBody0 =
      (\body -> case mybeTypeArgs of
        Nothing -> body
        Just typeArgs -> subNew (zip (fnTypeParams expr) typeArgs) |-> body)
      $ Lam newParams (fnEffect expr)
      -- TODO do we still need the Let?
      $ Let [DefNonRec $ Def param typ arg Private DefVal InlineAuto rangeNull ""
            | (TName param typ, arg) <- zip speccedParams speccedArgs]
      $ fnBody expr

    ((newParams, newArgs), (speccedParams, speccedArgs)) =
      (unzip *** unzip)
      -- $ (\x@(new, spec) -> trace ("Specializing to newArgs " <> show new) $ x)
      $ partitionBools bools
      $ zip (fnParams expr) args

genSpecName :: Name -> [Bool] -> Name
genSpecName name bools = newName $ "spec_" ++ show (unqualify name)

fnTypeParams :: Expr -> [TypeVar]
fnTypeParams (TypeLam typeParams _) = typeParams

fnParams :: Expr -> [TName]
fnParams (Lam params _ _) = params
fnParams (TypeLam _ (Lam params _ _)) = params
fnParams e = failure $ "fnParams: Not a function: " <> show e

fnEffect :: Expr -> Effect
fnEffect (Lam _ effect _) = effect
fnEffect (TypeLam _ (Lam _ effect _)) = effect

fnBody :: Expr -> Expr
fnBody (Lam _ _ body) = body
fnBody (TypeLam _ (Lam _ _ body)) = body


{--------------------------------------------------------------------------
  Extract definitions that should be specialized
--------------------------------------------------------------------------}

extractSpecializeDefs ::  DefGroups -> [InlineDef]
extractSpecializeDefs dgs =
  --   flip multiStepInlines (fnDefs dgs)
  -- $ inlinesMerge inlines
  -- $ inlinesNew
    mapMaybe makeSpecialize
  $ flattenDefGroups
  $ filter isRecursiveDefGroup dgs
  where
    isRecursiveDefGroup (DefRec [def]) = True
    isRecursiveDefGroup _ = False

    fnDefs :: DefGroups -> [Def]
    fnDefs = filter (isFun . defType) . flattenDefGroups

filterMaybe :: (a -> Bool) -> Maybe a -> Maybe a
filterMaybe f Nothing = Nothing
filterMaybe f (Just a) = guard (f a) >> pure a

whenJust :: (Applicative f) => Maybe a -> (a -> f ()) -> f ()
whenJust Nothing _ = pure ()
whenJust (Just x) f = f x

makeSpecialize :: Def -> Maybe InlineDef
makeSpecialize def
  =do let (mbTypes, recArgs) = recursiveCalls def
      whenJust mbTypes $ (guard . allEq)

      let params = fnParams $ defExpr def
      let specializableParams =
              map   (filterMaybe ((`S.member` usedInThisDef def) . getName)
                  . (filterMaybe (isFun . tnameType)))
            $ allPassedInSameOrder params recArgs

      guard (any isJust specializableParams)
      pure $ -- SpecializeInfo (defName def) (defExpr def) $ map isJust specializableParams
             InlineDef (defName def) (defExpr def) True (InlineAuto) (costDef def) (map isJust specializableParams)

allPassedInSameOrder :: [TName] -> [[Expr]] -> [Maybe TName]
allPassedInSameOrder params calls
  = -- head is safe because sublists in transpose can't be empty
    map (fmap head . sequence)
  $ transpose
  $ map (passedInSameOrder params) calls

passedInSameOrder :: [TName] -> [Expr] -> [Maybe TName]
passedInSameOrder params args
  = zipWith f params args
  where
    f param arg
     | Var tname _ <- arg
     , tname == param = Just tname
    f _ _ = Nothing

isFun :: Type -> Bool
isFun = isJust . splitFunScheme

usedInThisDef :: Def -> S.NameSet
usedInThisDef def
  = foldMapExpr go $ defExpr def
  where
    go (Var (TName name _) _) = S.singleton name
    go _ = mempty

allEq :: (Eq a) => [a] -> Bool
allEq [] = True
allEq (x:xs) = all (== x) xs

-- list of all params to recursive calls
-- include the types if the call is a TypeApp
recursiveCalls :: Def -> (Maybe [[Type]], [[Expr]])
recursiveCalls Def{ defName=thisDefName, defExpr=expr }
  = case expr of
      Lam params eff body
        -> go body
      TypeLam types (Lam params eff body)
        -> go body
      _ -> failure "recursiveCalls: not a function"
  where
    go body =
      let (types, args) = unzip $ foldMapExpr f body
      -- assumption: all applications are TypeApps, or no applications are
      in (sequence types, args)

    f (App (Var (TName name _) _) args)
      | name == thisDefName = [(Nothing, args)]
    f (App (TypeApp (Var (TName name _) _) types) args)
      | name == thisDefName = [(Just types, args)]
    f _ = []

{-
multiStepInlines :: Inlines -> [Def] -> Inlines
multiStepInlines inlines = foldl' f inlines
  where
    -- seq here since we're using foldl'?
    f inlines def
    -- inlineCost ?
      | callsSpecializable inlines def = -- trace ("Add " ++ show (defName def) ++ " as multi-step specializable") $
          inlinesExtend (InlineDef (defName def) (defExpr def) False InlineAuto 0 []) inlines
    f inlines _ = inlines

    -- look for calls to specializable functions where we don't know the RHS of an argument
    -- references that aren't calls aren't eligible for multi-step specialization; we don't have the specializable args anyway
    -- callsSpecializable inlines def = getAny $ flip foldMapExpr (defExpr def) $ \e -> Any $ case e of
    callsSpecializable inlines def = flip anySubExpr (defExpr def) $ \e -> case e of
      App (Var (TName name _) _) args
        | Just inlineDef <- inlinesLookup name inlines
        , inlineDefIsSpecialize inlineDef || isTwoStepSpecialize inlineDef
        , name /= defName def -> trace ("Add " ++ show (defName def) ++ " as multi-step specializable because calls " ++ show name) $
            not $ null $ intersect params $ concatMap vars args
      App (TypeApp (Var (TName name _) _) _) args
        | Just inlineDef <- inlinesLookup name inlines
        , inlineDefIsSpecialize inlineDef || isTwoStepSpecialize inlineDef
        , name /= defName def -> trace ("Add " ++ show (defName def) ++ " as multi-step specializable because calls " ++ show name) $
            not $ null $ intersect params $ concatMap vars args
      e -> False

      where
        params = fnParams $ defExpr def
-}

vars :: Expr -> [TName]
vars = foldMapExpr $ \e -> case e of
  Var tname _ -> [tname]
  _ -> []<|MERGE_RESOLUTION|>--- conflicted
+++ resolved
@@ -157,11 +157,7 @@
 replaceCall name expr bools args mybeTypeArgs -- trace ("specializing" <> show name) $
   = pure $ Let [DefRec [specDef]] (App (Var (defTName specDef) InfoNone) newArgs)
   where
-<<<<<<< HEAD
     specDef = Def (getName specTName) (typeOf specTName) specBody Private (DefFun []) InlineAuto rangeNull 
-=======
-    specDef = Def (getName specTName) (typeOf specTName) specBody Private DefFun InlineAuto rangeNull
->>>>>>> cc6b7b68
                $ "// specialized " <> show name <> " to parameters " <> show speccedParams
     specBody
       = specInnerCalls (TName name (typeOf expr)) specTName (not <$> bools) specBody0
