-----------------------------------------------------------------------------
-- Copyright 2012-2021, Microsoft Research, Daan Leijen.
--
-- This is free software; you can redistribute it and/or modify it under the
-- terms of the Apache License, Version 2.0. A copy of the License can be
-- found in the LICENSE file at the root of this distribution.
-----------------------------------------------------------------------------
-- Parse .kki interface files
-----------------------------------------------------------------------------

module Core.Parse( parseCore ) where

import Text.Parsec hiding (space,tab,lower,upper,alphaNum)
import Text.Parsec.Prim( getInput, setInput )

import Common.Failure( failure, assertion )
import Common.Id
import Common.NamePrim
import Common.Name
import Common.Range hiding (after)

import Common.Error
import Common.Syntax
import qualified Common.NameMap as M

import Syntax.Lexeme
import Syntax.Parse

import Kind.Kind
import Kind.Synonym
import Kind.ImportMap

import Type.Type
import Type.TypeVar
import Type.Assumption
import Core.Core

import Lib.Trace

{--------------------------------------------------------------------------
  Parse core interface files
--------------------------------------------------------------------------}
type ParseInlines = Gamma -> Error [InlineDef]

parseCore :: FilePath -> IO (Error (Core, ParseInlines))
parseCore fname
  = do input <- readInput fname
       return (lexParse False (requalify . allowDotIds) program fname 1 input)

requalify :: [Lexeme] -> [Lexeme]
requalify lexs
 = case lexs of
    -- identifier
    (Lexeme r1 (LexId mod) : Lexeme _ (LexOp slash) : Lexeme r2 (LexId name) : lexx)  | nameId slash == "/"
      -> requalify (Lexeme (combineRange r1 r2) (LexId (qualify (newName (showPlain mod)) name)) : lexx)
    (Lexeme r1 (LexId mod) : Lexeme _ (LexOp slash) : Lexeme r2 (LexIdOp name) : lexx)  | nameId slash == "/"
      -> requalify (Lexeme (combineRange r1 r2) (LexId (qualify (newName (showPlain mod)) name)) : lexx)
    (Lexeme r1 (LexId mod) : Lexeme _ (LexOp slash) : Lexeme r2 (LexOp name) : lexx)  | nameId slash == "/"
      -> requalify (Lexeme (combineRange r1 r2) (LexId (qualify (newName (showPlain mod)) name)) : lexx)
    (Lexeme r1 (LexId mod) : Lexeme _ (LexOp slash) : Lexeme r2 (LexCons name) : lexx)  | nameId slash == "/"
      -> requalify (Lexeme (combineRange r1 r2) (LexCons (qualify (newName (showPlain mod)) name)) : lexx)

    (lex:lexx)
      -> lex : requalify lexx
    [] -> []

allowDotIds :: [Lexeme] -> [Lexeme]
allowDotIds lexs
  = case lexs of
      -- identifier
      (Lexeme r1 (LexKeyword "." _) : Lexeme r2 (LexId name) : lexx)
        -> allowDotIds (Lexeme (combineRange r1 r2) (LexId (prepend "." name)) : lexx)
      (Lexeme r1 (LexKeyword "." _) : Lexeme r2 (LexWildCard name) : lexx)
        -> allowDotIds (Lexeme (combineRange r1 r2) (LexWildCard (prepend "." name)) : lexx)
      (Lexeme r1 (LexId name) : Lexeme r2 (LexKeyword "." _) : Lexeme r3 (LexInt i _) : lexx)
        -> allowDotIds (Lexeme (combineRange r1 r3) (LexId (postpend ("." ++ show i) name)) : lexx)

      -- operator
      (Lexeme r1 (LexKeyword "." _) : Lexeme r2 (LexOp name) : lexx)
        -> allowDotIds (Lexeme (combineRange r1 r2) (LexId (prepend "." name)) : lexx)
      (Lexeme r1 (LexOp name) : Lexeme r2 (LexKeyword "." _) : Lexeme r3 (LexInt i _) : lexx)
        -> allowDotIds (Lexeme (combineRange r1 r3) (LexId (postpend ("." ++ show i) name)) : lexx)

      -- constructor
      (Lexeme r1 (LexKeyword "." _) : Lexeme r2 (LexCons name) : lexx)
        -> allowDotIds (Lexeme (combineRange r1 r2) (LexCons (prepend "." name)) : lexx)
      (Lexeme r1 (LexCons name) : Lexeme r2 (LexKeyword "." _) : Lexeme r3 (LexInt i _) : lexx)
        -> allowDotIds (Lexeme (combineRange r1 r3) (LexCons (postpend ("." ++ show i) name)) : lexx)

      -- (-.4), (++.2)
      (Lexeme r1 (LexSpecial "(") : Lexeme r2 (LexOp name) : Lexeme r4 (LexInt i _) : Lexeme r5 (LexSpecial ")") :  lexx) -- | last (nameId name) == '.'
        -> allowDotIds (Lexeme (combineRange r1 r5) (LexId (postpend (show i) name)) : lexx)
      -- (/.4)
      (Lexeme r1 (LexSpecial "(") : Lexeme r2 (LexOp name) : Lexeme _ (LexKeyword "." _) : Lexeme r4 (LexInt i _) : Lexeme r5 (LexSpecial ")") :  lexx) -- | last (nameId name) == '.'
        -> allowDotIds (Lexeme (combineRange r1 r5) (LexId (postpend ("." ++ show i) name)) : lexx)
      -- ([].1)
      (Lexeme r1 (LexSpecial "(") : Lexeme _ (LexSpecial "[") : Lexeme _ (LexSpecial "]") : Lexeme _ (LexKeyword "." _) : Lexeme _ (LexInt i _) : Lexeme r2 (LexSpecial ")") : lexx)
        -> allowDotIds (Lexeme (combineRange r1 r2) (LexId (postpend ("." ++ show i) (newName "[]"))) : lexx)
      -- ([])
      (Lexeme r1 (LexSpecial "(") : Lexeme _ (LexSpecial "[") : Lexeme _ (LexSpecial "]") : Lexeme r2 (LexSpecial ")") : lexx)
        -> allowDotIds (Lexeme (combineRange r1 r2) (LexId (newName "[]")) : lexx)

      (lex:lexx)
        -> lex : allowDotIds lexx
      [] -> []

parseInlines :: Core -> Source -> Env -> [Lexeme] -> ParseInlines
parseInlines prog source env inlines gamma
  = parseLexemes (pInlines env{ gamma = gamma }) source inlines

pInlines :: Env -> LexParser [InlineDef]
pInlines env
  = do idefs <- many (inlineDef env)
       eof
       return idefs

program :: Source -> LexParser (Core,ParseInlines)
program source
  = do many semiColon
       (prog,env,inlines) <- pmodule
       eof
       return (prog, parseInlines prog source env inlines)


pmodule :: LexParser (Core,Env,[Lexeme])
pmodule
  = do (rng,doc) <- dockeyword "module"
       keyword "interface"
       (name,_)<- modulepath
       many semiColon
       braced (do (imps,impAliases) <- fmap unzip $ semis importDecl
                  let impMap = foldr (\(asname,name) imp -> case importsExtend asname name imp of { Just imp' -> imp'; Nothing -> imp }) importsEmpty impAliases

                  externImports <- semis externImportDecl
                  fixs <- semis fixDecl
                  (impsyns,env1) <- semisEnv (envInitial name impMap) localAlias
                  (tdefs,env2)   <- semisEnv env1 typeDecl
                  -- add synonyms
                  let syns = concatMap (\td -> case td of
                                                 Synonym info  -> [info]
                                                 _             -> []) tdefs
                      env2 = env1{ syns = synonymsNew (impsyns ++ syns) }

                  defs      <- semis (defDecl env2)
                  externals <- semis (externDecl env2)
                  inlines   <- do special "//.inline-section" <?> ""
                                  lexemes <- getInput
                                  setInput []
                                  return lexemes
                               <|> return []
                  let tdefGroups = map (\tdef -> TypeDefGroup [tdef]) tdefs
                      defGroups  = map DefNonRec defs
                  return (Core name imps (concat fixs) tdefGroups defGroups (externImports ++ externals) doc, env2, inlines)
              )

localAlias :: Env -> LexParser (SynInfo, Env)
localAlias env
  = do try $ do { specialId "local"; keyword "alias" }
       (qname,_) <- qtypeid  -- can be qualified
       let name = envQualify env qname
       (env,params) <- typeParams env
       kind     <- kindAnnotFull
       keyword "="
       tp       <- ptype env
       (rank,_)  <- do{ keyword "="; integer } <|> return (0::Integer,rangeNull)
       let synInfo = SynInfo name kind params tp (fromInteger rank) rangeNull Private ""
       return (synInfo, envExtendSynonym env synInfo)

semisEnv :: Env -> (Env -> LexParser (a,Env)) -> LexParser ([a],Env)
semisEnv env p
  = accum [] env
  where
    accum xs env0
      = do (x,env1) <- p env0
           many1 semiColon
           accum (x:xs) env1
      <|>
        return (reverse xs,env0)


{--------------------------------------------------------------------------
  Top Declarations
--------------------------------------------------------------------------}
importDecl :: LexParser (Import,(Name,Name))
importDecl
  = do (vis,doc) <- try $ do (vis,_) <- visibility Private
                             (_,doc) <- dockeyword "import"
                             return (vis,doc)
       (asname,name,_) <- importAlias
       pkg <- (do{ keyword "="; (s,_) <- stringLit; return s } <|> return "")
       return (Import name pkg vis doc, (asname, name))

fixDecl :: LexParser [FixDef]
fixDecl
  = do fix <- pfixity
       (op,_) <- identifier
       return [FixDef op fix]

pfixity :: LexParser Fixity
pfixity
  =   {-
      do keyword "prefix"; return FixPrefix
  <|> do keyword "postfix"; return FixPostfix
  <|> -}
      do assoc <- (   do keyword "infix"; return AssocNone
                  <|> do keyword "infixr"; return AssocRight
                  <|> do keyword "infixl"; return AssocLeft)
         (prec,_) <- integer
         return (FixInfix (fromInteger prec) assoc)

{--------------------------------------------------------------------------
  Type definitions
--------------------------------------------------------------------------}
typeDecl :: Env -> LexParser (TypeDef,Env)
typeDecl env
  = do (vis,(ddef,isExtend,sort,doc))  <- try $ do (vis,_) <- visibility Public
                                                   info <- typeSort
                                                   return (vis,info)
       tname <- if (isExtend)
                 then do (name,_) <- qtypeid
                         return name
                 else do (name,_) <- tbinderId
                         return (qualify (modName env) name)
                      <|>
                      do (name,_) <- idop -- (<>), (<|>)
                         return (qualify (modName env) name)

       -- trace ("core type: " ++ show tname) $ return ()
       (env,params) <- typeParams env
       kind       <- kindAnnotFull
       cons       <- semiBraces (conDecl tname params sort env) <|> return []
       let cons1    = case cons of
                        [con] -> [con{ conInfoSingleton = True }]
                        _     -> cons
           dataInfo = DataInfo sort tname kind params cons1 rangeNull ddef vis doc
       return (Data dataInfo isExtend, env)
  <|>
    do (vis,doc) <- try $ do (vis,_) <- visibility Public
                             (_,doc) <- dockeyword "alias"
                             return (vis,doc)
       (name,_) <- tbinderId
       --trace ("core alias: " ++ show name) $ return ()
       (env,params) <- typeParams env
       kind     <- kindAnnotFull
       keyword "="
       tp       <- ptype env
       (rank,_)  <- do{ keyword "="; integer } <|> return (0::Integer,rangeNull)
       let qname   = qualify (modName env) name
       let synInfo = SynInfo qname kind params tp (fromInteger rank) rangeNull vis doc
       return (Synonym synInfo, envExtendSynonym env synInfo)

conDecl tname foralls sort env
  = do (vis,doc) <- try $ do (vis,_) <- visibility Public
                             (_,doc) <- dockeyword "con"
                             return (vis,doc)
       (name,_)  <- constructorId
       -- trace ("core con: " ++ show name) $ return ()
       (env1,existss) <- typeParams env
       (env2,params)  <- parameters env1
       tp     <- typeAnnot env2
       let params2 = [(if nameIsNil name then newFieldName i else name, tp) | ((name,tp),i) <- zip params [1..]]
       let con = (ConInfo (qualify (modName env) name) tname foralls existss params2 tp sort rangeNull (map (const rangeNull) params2) (map (const Public) params2) False vis doc)
       -- trace (show con ++ ": " ++ show params2) $
       return con


typeSort :: LexParser (DataDef, Bool, DataKind,String)
typeSort
  = do isRecursive <- do{ specialId "recursive"; return True } <|> return False
       (ddef0,isExtend,sort) <- parseTypeMod
       (_,doc) <- dockeyword "type"
       let ddef = case (isRecursive, ddef0) of
                    (True,DataDefNormal) -> DataDefRec
                    _ -> ddef0
       return (ddef,isExtend,sort,doc)

parseTypeMod :: LexParser (DataDef,Bool,DataKind)
parseTypeMod
 =   do{ specialId "open"; return (DataDefOpen, False, Inductive) }
 <|> do{ specialId "extend"; return (DataDefOpen, True, Inductive) }
 <|> do specialId "value"
        (m,n) <- braced $ do (m,_) <- integer
                             comma
                             (n,_) <- integer
                             return (m,n)
        return (DataDefValue (fromInteger m) (fromInteger n), False, Inductive)
 <|> do{ specialId "co"; return (DataDefNormal, False, CoInductive) }
 <|> do{ specialId "rec"; return (DataDefNormal, False, Retractive) }
 <|> return (DataDefNormal, False, Inductive)
 <?> ""

{--------------------------------------------------------------------------
  Value definitions
--------------------------------------------------------------------------}

defDecl :: Env -> LexParser Def
defDecl env
  = do (vis,sort,inl,doc) <- try $ do (vis,_) <- visibility Public
                                      (sort,inl,isRec,doc) <- pdefSort
                                      return (vis,sort,inl,doc)
       (name,_) <- funid <|> idop
       -- inl      <- parseInline
       -- trace ("core def: " ++ show name) $ return ()
       keyword ":"
       tp       <- ptype env
       -- trace ("parse def: " ++ show name ++ ": " ++ show tp) $ return ()
       return (Def (qualify (modName env) name) tp (error ("Core.Parse: " ++ show name ++ ": cannot get the expression from an interface core file"))
                   vis sort inl rangeNull doc)

pdefSort
  = do isRec <- do{ specialId "recursive"; return True } <|> return False
       inl <- parseInline
       (do (_,doc) <- dockeyword "fun"
           _       <- do { specialOp "**"; return ()}
                      <|>
                      do { specialOp "*"; return () }
                      <|>
                      return ()
           return (DefFun,inl,isRec,doc)
        <|>
        do (_,doc) <- dockeyword "val"
           return (DefVal,inl,False,doc))

{--------------------------------------------------------------------------
  External definitions
--------------------------------------------------------------------------}
externDecl :: Env -> LexParser External
externDecl env
  = do (vis,doc)  <- try $ do (vis,_) <- visibility Public
                              (_,doc) <- dockeyword "extern"
                              return (vis,doc)
       (name,_) <- (funid)
       -- trace ("core def: " ++ show name) $ return ()
       keyword ":"
       tp <- ptype env
       formats <- externalBody
       return (External (qualify (modName env) name) tp formats vis rangeNull doc)


externalBody :: LexParser [(Target,String)]
externalBody
  = do keyword "="
       call <- externalEntry
       return [call]
  <|>
    do semiBraces externalEntry

externalEntry
  = do target <- externalTarget
       optional (specialId "inline")
       (s,_)  <- stringLit
       return (target,s)

externalTarget
  = do specialId "c"
       return C
  <|>
    do specialId "cs"
       return CS
  <|>
    do specialId "js"
       return JS
  <|>
    return Default


{--------------------------------------------------------------------------
  External imports
--------------------------------------------------------------------------}
externImportDecl ::  LexParser External
externImportDecl
  = do try $ do keyword "extern"
                keyword "import"                
       entries <- externalImportBody
       return (ExternalImport entries rangeNull)

externalImportBody :: LexParser [(Target, [(String,String)])]
externalImportBody
  = do keyword "="
       entry <- externalImportEntry
       return [entry]
  <|>
    do semiBraces externalImportEntry
  where
    externalImportEntry
      = do target  <- externalTarget
           keyvals <- semiBraces externalImportKeyVal
           return (target,keyvals)

    externalImportKeyVal
      = do key <- do{ (s,_) <- stringLit; return s }
           keyword "="
           (val,_) <- stringLit
           return (key,val)

{--------------------------------------------------------------------------
  Inline defs
--------------------------------------------------------------------------}
inlineDef :: Env -> LexParser InlineDef
inlineDef env
  = do (sort,inl,isRec,specArgs,doc) <- inlineDefSort
       -- inl        <- parseInline
       -- trace ("core inline def: " ++ show name) $ return ()
       (name,_) <- funid
       expr <- parseBody env
<<<<<<< HEAD
       return (InlineDef (envQualify env name) expr isRec (if (inl==InlineAlways) then 0 else costExpr expr) specArgs False)
=======
       return (InlineDef (envQualify env name) expr isRec inl (if (inl==InlineAlways) then 0 else costExpr expr) specArgs)
>>>>>>> 2316022c


inlineDefSort
  = do isRec <- do{ specialId "recursive"; return True } <|> return False
       inl <- parseInline
       spec <- do specialId "specialize" 
                  (s,_) <- stringLit
                  let args = [c == '*' | c <- s] 
                  return args
               <|> return []
       (do (_,doc) <- dockeyword "fun"
           return (DefFun,inl,isRec,spec,doc)
        <|>
        do (_,doc) <- dockeyword "val"
           return (DefVal,inl,False,spec,doc))

parseBody env
  = do keyword "="
       expr <- parseExpr env
       semiColon
       return expr

parseExpr :: Env -> LexParser Expr
parseExpr env
  =     parseFun env
    <|> parseForall env
    <|> parseMatch env
    <|> parseLet env
    <|> parseApp env
    <?> "expression"

parseApp env
  = do expr <- parseAtom env
       parseApplies expr
  where
    parseApplies expr
      = do args <- parensCommas (parseExpr env)
           parseApplies (App expr args)
        <|>
        do tps  <- angles (ptype env `sepBy` comma)
           parseApplies (makeTypeApp expr tps)
        <|> return expr

parseAtom env
  =   parseCon env
  <|> parseVar env
  <|> do lit <- parseLit
         return (Lit lit)
  <|> parens (parseExpr env)

parseLet :: Env -> LexParser Expr
parseLet env
  = do (env',dgs) <- parseDefGroups env
       expr <- parseExpr env'
       return (Let dgs expr)

parseForall :: Env -> LexParser Expr
parseForall env
  = do keyword "forall"
       (env',tvars) <- typeParams1 env
       expr <- parseExpr env'
       return (TypeLam tvars expr)

parseFun :: Env -> LexParser Expr
parseFun env
  = do keyword "fn"
       eff    <- angles (ptype env) <|> return typeTotal
       (env1,params) <- parameters env
       body   <- semiBraced (parseExpr env1)
       return (Lam [TName name tp | (name,tp) <- params] eff body)

parseMatch :: Env -> LexParser Expr
parseMatch env
  = do keyword "match"
       args <- parensCommas (parseExpr env)
       branches <- semiBraces (parseBranch env)
       return (Case args branches)


parseCon :: Env -> LexParser Expr
parseCon env
  = do name <- qualifiedConId
       con  <- envLookupCon env name
       return $ Con (TName name (infoType con)) (infoRepr con)

parseVar :: Env -> LexParser Expr
parseVar env
  = do (name,_) <- qvarid <|> qidop
       if (isQualified name)
        then envLookupVar env name
        else do tp <- envLookupLocal env name
                return (Var (TName name tp) InfoNone)

parseLit :: LexParser Lit
parseLit
  =   do (i,rng) <- integer
         return (LitInt i)
    <|>
      do (f,rng) <- floatLit
         return (LitFloat f)
    <|>
      do (s,rng) <- stringLit
         return (LitString s)
    <|>
      do (c,rng) <- charLit
         return (LitChar c)
    <?> "literal"


{--------------------------------------------------------------------------
  Binding groups
--------------------------------------------------------------------------}
parseDefGroups :: Env -> LexParser (Env,[DefGroup])
parseDefGroups env
  = do (env1,dg) <- parseDefGroup env
       (env2,dgs) <- parseDefGroups0 env1
       return (env2,dg:dgs)

parseDefGroups0 env
  = parseDefGroups env <|> return (env,[])

parseDefGroup :: Env -> LexParser (Env,DefGroup)
parseDefGroup env
  = do (sort,inl,isRec,doc) <- pdefSort
       (name,_)   <- funid <|> wildcard
       -- inl        <- parseInline
       tp         <- typeAnnot env
       expr       <- parseBody env
       return (envExtendLocal env (name,tp), DefNonRec (Def name tp expr Private sort inl rangeNull doc))



{--------------------------------------------------------------------------
  Match
--------------------------------------------------------------------------}

parseBranch :: Env -> LexParser Branch
parseBranch env
  = do (env',patterns) <- parsePatterns1 env
       guards <- many1 (parseGuard env')
       return (Branch patterns guards)

parsePatterns1 :: Env -> LexParser (Env, [Pattern])
parsePatterns1 env
  = do (env1,pattern) <- parsePattern env
       (do comma
           (envN,patterns) <- parsePatterns1 env1
           return (envN,pattern:patterns)
        <|> return (env1,[pattern]))

parseGuard :: Env -> LexParser Guard
parseGuard env
  = do grd <- do bar
                 parseExpr env <?> "guard"
              <|>
              return exprTrue
       keyword "->"
       expr <- parseExpr env
       return (Guard grd expr)


type PatBinders = [(Name,Type)]

parsePattern  :: Env -> LexParser (Env,Pattern)
parsePattern env
  = do (env',pat) <- parsePatternBasic env
       (do keyword "as"
           parsePatVar env' pat
        <|>
           return (env',pat))

parsePatternBasic  :: Env -> LexParser (Env,Pattern)
parsePatternBasic env
  = parsePatCon env <|> parsePatVar env PatWild <|> parsePatLit env <|> parsePatWild env
    <|> parens (parsePattern env)

parsePatCon  :: Env -> LexParser (Env,Pattern)
parsePatCon env
  = do skip  <- do specialId ".skip"
                   return True
                <|> return False
       cname <- qualifiedConId
       (env1,exists) <- typeParams env
       (env2,args)  <- do (lparen <|> lapp)
                          x <- parsePatternArgs0 env1
                          rparen
                          return x
       let (patArgs,argTypes)  = unzip args
       resTp <- typeAnnot env2
       con <- envLookupCon env2 cname
       return $ (env2,PatCon (TName cname (infoType con)) patArgs (infoRepr con) argTypes exists resTp (infoCon con) skip)


parsePatternArgs0 :: Env -> LexParser (Env,[(Pattern,Type)])
parsePatternArgs0 env
  = parsePatternArgs1 env <|> return (env,[])

parsePatternArgs1 :: Env -> LexParser (Env,[(Pattern,Type)])
parsePatternArgs1 env
  = do (env1,pattp) <- parsePatternArg env
       (do comma
           (envN,patTps) <- parsePatternArgs1 env1
           return (envN, pattp:patTps)
        <|>
           return (env1,[pattp]))

parsePatternArg :: Env -> LexParser (Env,(Pattern,Type))
parsePatternArg env
  = do (env1,pat) <- parsePattern env
       tp  <- typeAnnot env
       return (env1,(pat,tp))

parsePatVar  :: Env -> Pattern -> LexParser (Env,Pattern)
parsePatVar env pat
  = do (name,_) <- varid
       tp <- typeAnnot env
       let env1 = envExtendLocal env (name,tp)
       return (env1,PatVar (TName name tp) pat)

parsePatLit env
  = do lit <- parseLit
       return (env,PatLit lit)

parsePatWild env
  = do wildcard
       return (env,PatWild)

qualifiedConId
   = do n <-  try $ do modulepath
                       specialOp "/"
                       special "("
                       cs <- many comma
                       special ")"
                       return (length cs)
        return (nameTuple (n+1)) -- (("(" ++ concat (replicate (length cs) ",") ++ ")"))
   <|>
     do (name,_) <- qconid
        return name



{--------------------------------------------------------------------------
  Type signatures, parameters, kind annotations etc
--------------------------------------------------------------------------}


parameters :: Env -> LexParser (Env, [(Name,Type)])
parameters env
  = do params <- parensCommas (parameter env)
                 <|> return []
       let env' = foldl envExtendLocal env params
       return (env',params)

parameter :: Env -> LexParser (Name,Type)
parameter env
  = do name <- try (do{ (name,_) <- paramid; keyword ":"; return name}) <|> return nameNil
       (do specialOp "?"
           tp <- ptype env
           return (name, makeOptional tp)
        <|>
        do tp <- ptype env
           return (name, tp))


typeAnnot :: Env -> LexParser Type
typeAnnot env
  = do keyword ":"
       ptype env

typeAnnotFull :: Env -> LexParser Type
typeAnnotFull env
  = do specialOp "::"
       ptype env

typeParams env
  = typeParams1 env <|> return (env,[])

typeParams1 env
  = angles (tbinders env)

tbinders :: Env -> LexParser (Env,[TypeVar])
tbinders env
  = do bs <- tbinder `sepBy` comma
       let env1 = foldl envExtend env bs
           tvs  = [tv | TVar tv <- [envType env1 name kind | (name,kind) <- bs]]
       return (env1,tvs)

tbinder :: LexParser (Name,Kind)
tbinder
  = do id     <- do (id,_) <- varid <|> wildcard
                    return id
                <?> "type parameter"
       kind   <- kindAnnotFull <|> return kindStar
       return (id,kind)
  <|>
    parens tbinder
  <?>
    "quantifier"


kindAnnotFull :: LexParser Kind
kindAnnotFull
  = do specialOp "::"
       pkind
  <|>
    return kindStar

kindAnnot
  = do specialOp "::"
       pkind
  <|>
    return kindStar

{--------------------------------------------------------------------------
  Types
--------------------------------------------------------------------------}
ptype :: Env -> LexParser Type
ptype env
  = do (quantify,env1) <- pforall env
       tp <- tarrow env1
       preds <- pqualifier env1
       return (quantify preds tp)
  <?> "type"

pforall :: Env -> LexParser ([Pred] -> Rho -> Type, Env)
pforall env
  = do keyword "forall"
       (env1,params) <- typeParams1 env
       return (\ps rho -> TForall params ps rho, env1)
  <|>
    return (\ps rho -> if null ps then rho else TForall [] ps rho, env)

pqualifier :: Env -> LexParser [Pred]
pqualifier env
  = do keyword "with"
       many1 (predicate env)
  <|>
    return []

predicate env
  = do (name,_) <- qvarid
       tps <- angles (ptype env `sepBy` comma) <|> return []
       return (PredIFace (envQualify env name) tps)
  <?> "predicate"

tarrow :: Env -> LexParser Type
tarrow env
  = do etp <- tatomParams env
       case etp of
         Left params
          -> do keyword "->"
                tresult env params
             <|>
             do tp <- extract params "unexpected parameters not followed by an ->"
                ptypeApp env tp
         Right tp
          -> return tp

tresult :: Env -> [(Name,Type)] -> LexParser Type
tresult env params
  = do tp1 <- tatom env
       (do tp2 <- tatom env
           return (TFun params tp1 tp2)
        <|>
           return (TFun params typeTotal tp1))


tatom :: Env -> LexParser Type
tatom env
  = do etp <- tatomParamsEx False env
       case etp of
         Left params -> do tp <- extract params "expecting single type"
                           ptypeApp env tp
         Right tp    -> return tp

extract params msg
  = case params of
      [] -> return typeUnit
      [(name,tp)] | name == nameNil -> return tp
      _  -> if all (\(name,_) -> name == nameNil) params
             then return (TApp (typeTuple (length params)) (map snd params))
             else fail msg

tatomParams :: Env -> LexParser (Either [(Name,Type)] Type)
tatomParams env
  = tatomParamsEx True env

tatomParamsEx allowParams env
  = do special "("
       (do params <- parameter env `sepBy` comma
           special ")"
           return (Left params)
        <|>
        do cs <- many1 comma
           special ")"
           tp <- ptypeApp env (typeTuple (length cs+1))
           return (single tp)
        )
    <|>
     do tp1 <- tid env           -- note: must come after '(' match
        tp2 <- ptypeApp env tp1
        return (single tp2)
    <|>
     do tp <- teffect env
        return (single tp)
    <|>
     do specialOp "?"
        tp <- tatom env
        return (single (makeOptional tp))
    <?>
     "type atom"
  where
    single tp   = Right tp

ptypeApp env tp
  = do tps <- angles (ptype env `sepBy` comma) <|> return []
       psynonym env tp tps

psynonym env tp tps
  = do specialOp "=="
       (rank,_) <- integer <|> return (0,rangeNull)
       body <- ptype env
       case tp of
         TCon (TypeCon name kind)
           -> -- trace ("make type syn: " ++ show name) $
              case synonymsLookup name (syns env) of
                Just info@(SynInfo synname kind params syntp rank range vis doc)
                  -> return (TSyn (TypeSyn name kind rank (Just info)) tps body)
                _ -> return (TSyn (TypeSyn name kind (fromInteger rank) Nothing) tps body)
         TSyn _ _ _ | null tps
           -> return tp
         _ -> fail ("illegal type alias expression: " ++ show tp)
  <|> return (envTypeApp env tp tps)

teffect env
  = do langle
       labels <- tlabel env `sepBy` comma
       ext    <- textend env
       rangle
       return (foldr shallowEffectExtend ext labels)

textend env
  = do bar
       tp <- tatom env
       return tp
  <|>
    return effectEmpty


tlabel env
  = do tp1 <- tatom env
       ptypeApp env tp1


tid :: Env -> LexParser Type
tid env
  = do (name,_) <- qvarid <|> qidop {- std/core/types/(<>) -} <|> wildcard {- __c -}
       kind <- kindAnnotFull <|> return kindStar
       return (envType env name kind)



{--------------------------------------------------------------------------
  Kinds
--------------------------------------------------------------------------}

pkind :: LexParser Kind
pkind
  = do params <- parensCommas pkind
       keyword "->"
       res    <- pkind
       return (foldr kindFun res params)
  <|>
    do k <- katom
       (do keyword "->"
           res <- pkind
           return (kindFun k res)
        <|>
        return k)
  <?> "kind"

katom
  = do parens pkind
  <|>
    do specialConId "V"
       return kindStar
  <|>
    do specialConId "X"
       return kindLabel
  <|>
    do specialConId "E"
       return kindEffect
  <|>
    do specialConId "H"
       return kindHeap
 <|>
    do specialConId "S"
       return kindScope
   <|>
    do specialConId "HX"
       return kindHandled
  <|>
    do specialConId "HX1"
       return kindHandled1
  <|>
    do specialConId "P"
       return kindPred
  <?> "kind"

{--------------------------------------------------------------------------
  Environment to create type variables
--------------------------------------------------------------------------}
data Env = Env{ bound :: M.NameMap TypeVar
              , syns  :: Synonyms
              , modName :: Name
              , imports :: ImportMap
              , unique  :: Int
              , gamma  ::  Gamma            -- only used for inline definitions
              , locals :: M.NameMap Type -- only used for inline definitions
              }

envInitial :: Name -> ImportMap -> Env
envInitial modName imports
  = Env M.empty synonymsEmpty modName imports 0 gammaEmpty M.empty

envExtend :: Env -> (Name,Kind) -> Env
envExtend (Env env syns mname imports unique gamma locals) (name,kind)
  = let id = newId unique
        tv = TypeVar id kind Bound
    in Env (M.insert name tv env) syns mname imports (unique+1) gamma locals

envType :: Env -> Name -> Kind -> Type
envType env@(Env bound syns mname _ _ _ _) name kind
  = case M.lookup name bound of
      Nothing -> let qname = envQualify env name
                 in case synonymsLookup qname syns of
                      Just info@(SynInfo name kind params tp rank range vis doc) | null params
                        -> -- trace ("type synonym1: " ++ show info) $
                           TSyn (TypeSyn name kind rank (Just info)) [] tp
                      _ -> {- (if (qname == nameTpST)
                            then trace ("st as con in " ++ show mname ++ ": " ++ show qname ++ ": " ++ show syns)
                            else id) $  -}
                           TCon (TypeCon qname kind)
      Just tv -> TVar tv

envQualify :: Env -> Name -> Name
envQualify (Env _ _ mname imports _ _ _) name
  = if isQualified name
     then case (importsExpand name imports) of
            Right (qname,_) -> qname
            Left amb        -> trace ("Core.Parse.envQualify: unable to expand name: " ++ show name ++ ": " ++ show amb) $
                               name
     else qualify mname name

envExtendSynonym :: Env -> SynInfo -> Env
envExtendSynonym env synInfo
  = -- trace ("core extend syns: " ++ show synInfo) $
    env{ syns = synonymsExtend synInfo (syns env) }

envTypeApp :: Env -> Type -> [Type] -> Type
envTypeApp env tp tps
  = case tp of
      TCon (TypeCon name0 kind0)
        -> case synonymsLookup name0 (syns env) of
            Just synInfo@(SynInfo name kind params syntp rank range vis doc) | length params == length tps
              -> assertion ("Core.Parse.envTypeApp: kind/name does not match in type synonym: " ++ show (tp,tps,name0,kind0,synInfo) )
                           (name==name0 && kind==kind0) $
                 -- trace ("core: fix synonym: " ++ show name) $
                 TSyn (TypeSyn name kind rank (Just synInfo)) tps (subNew (zip params tps) |-> syntp)
            _ -> typeApp tp tps
      _ -> typeApp tp tps


envExtendLocal :: Env -> (Name,Type) -> Env
envExtendLocal (Env env syns mname imports unique gamma locals) (name,tp)
  = Env env syns mname imports (unique+1) gamma (M.insert name tp locals)


envLookupLocal :: Env -> Name -> LexParser Type
envLookupLocal env name
  = case M.lookup name (locals env) of
      Just tp -> return tp
      Nothing -> fail $ "unbound local: " ++ show name


envLookupCon :: Env -> Name -> LexParser NameInfo
envLookupCon env name
  = case gammaLookupExactCon name (gamma env) of
     [con@(InfoCon{})] -> return con
     res               -> fail $ "unknown constructor: " ++ show name ++ ": " ++ show res -- ++ ":\n" ++ show (gamma env)

envLookupVar :: Env -> Name -> LexParser Expr
envLookupVar env name
 = case gammaLookupCanonical name (gamma env) of
    [fun@(InfoFun{})] -> return $ coreExprFromNameInfo name fun
    [val@(InfoVal{})] -> return $ coreExprFromNameInfo name val
    [extern@(Type.Assumption.InfoExternal{})] -> return $ coreExprFromNameInfo name extern
    res               -> fail $ "unknown identifier: " ++ showPlain name ++ ": " ++ show res --  ++ ":\n" ++ show (gamma env)<|MERGE_RESOLUTION|>--- conflicted
+++ resolved
@@ -403,11 +403,7 @@
        -- trace ("core inline def: " ++ show name) $ return ()
        (name,_) <- funid
        expr <- parseBody env
-<<<<<<< HEAD
-       return (InlineDef (envQualify env name) expr isRec (if (inl==InlineAlways) then 0 else costExpr expr) specArgs False)
-=======
        return (InlineDef (envQualify env name) expr isRec inl (if (inl==InlineAlways) then 0 else costExpr expr) specArgs)
->>>>>>> 2316022c
 
 
 inlineDefSort
