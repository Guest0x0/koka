--- conflicted
+++ resolved
@@ -12,12 +12,9 @@
                     , inlinesEmpty
                     , inlinesExtend, inlinesExtends
                     , inlinesLookup
-<<<<<<< HEAD
                     , inlinesToList
                     , inlinesMerge
-=======
                     , inlinesFilter
->>>>>>> 2316022c
                     , ppInlines
 
                     , extractInlineDefs
@@ -71,7 +68,6 @@
 inlinesLookup name (Inlines inlines)
   = M.lookup name inlines
 
-<<<<<<< HEAD
 inlinesToList :: Inlines -> [InlineDef]
 inlinesToList (Inlines m) = map snd $ M.toAscList m
 
@@ -79,11 +75,9 @@
 inlinesMerge :: Inlines -> Inlines -> Inlines
 inlinesMerge (Inlines a) (Inlines b) = Inlines $ M.union a b
 
-=======
 inlinesFilter :: (Name -> Bool) -> Inlines -> Inlines
 inlinesFilter pred (Inlines m)
   = Inlines (M.filterWithKey (\name _ -> pred name) m)
->>>>>>> 2316022c
 
 {--------------------------------------------------------------------------
   Get suitable inline definitions from Core
@@ -104,11 +98,7 @@
         if not inlinable then Nothing
          else let cost = if (defName def == nameBind2 || defName def == nameBind)  -- TODO: use generic mechanism? force-inline keyword?
                           then 0 else costDef def
-<<<<<<< HEAD
-              in Just (InlineDef (defName def) (defExpr def) isRec cost [] False)
-=======
               in Just (InlineDef (defName def) (defExpr def) isRec (defInline def) cost [])
->>>>>>> 2316022c
 
 instance Show Inlines where
  show = show . pretty
