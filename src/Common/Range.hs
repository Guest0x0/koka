-----------------------------------------------------------------------------
-- Copyright 2012-2021, Microsoft Research, Daan Leijen.
--
-- This is free software; you can redistribute it and/or modify it under the
-- terms of the Apache License, Version 2.0. A copy of the License can be
-- found in the LICENSE file at the root of this distribution.
-----------------------------------------------------------------------------
{-
    Source ranges and positions.
-}
-----------------------------------------------------------------------------
{-# OPTIONS_GHC -funbox-strict-fields #-}
module Common.Range
          ( Pos(..), makePos, minPos, maxPos
          , posMove8, posMoves8, posNull
          , Range, showFullRange
          , makeRange, rangeNull, combineRange, rangeEnd, rangeStart, rangeLength, makeSourceRange
          , Ranged( getRange ), combineRanged
          , combineRangeds, combineRanges, extendRange
          , Source(Source,sourceName, sourceBString), sourceText, sourceFromRange
          , rangeSource
          , sourceNull
          , bigLine
          , after
<<<<<<< HEAD
          , endOfRange
          , showRange
=======
          , showRange, showCompactRange
>>>>>>> 47d5af1f
          , BString, bstringToString, bstringToText, stringToBString
          , bstringEmpty
          , readInput
          , extractLiterate
          , rawSourceFromRange
          ) where

-- import Lib.Trace
import Lib.PPrint( Pretty(pretty), text )
import Common.File(relativeToPath)
import Common.Failure( assertion )
import qualified Data.ByteString as B
import qualified Data.ByteString.Char8 as BC
import qualified Data.Text as T (Text, pack, unpack)
import qualified Data.Text.Encoding as T (decodeUtf8, encodeUtf8) -- ,decodeUtf8With)
-- import qualified Data.Text.Encoding.Error as E(lenientDecode)
-- import Common.Name(showHex)

{--------------------------------------------------------------------------
  BStrings
--------------------------------------------------------------------------}
type BString = B.ByteString

bstringEmpty = B.empty

bstringToText bstr = T.pack (BC.unpack bstr) -- utfDecode bstr -- T.decodeUtf8With E.lenientDecode bstr

bstringToString bstr = T.unpack (T.decodeUtf8 bstr) -- (bstringToText bstr)

stringToBString str = T.encodeUtf8 (T.pack str)

readInput :: FilePath -> IO BString
readInput fname
  = do input <- B.readFile fname
       -- trace ("input bytes: " ++ show (map (\c -> showHex (fromEnum c) "") (take 400 (BC.unpack input)))) $
       case BC.unpack $ B.take 3 input of
         "\xEF\xBB\xBF" -> return (B.drop 3 input) -- remove BOM
         _              -> return input


utfDecode :: B.ByteString -> T.Text
utfDecode bs
  = decode "" (BC.unpack bs)
  where
    decode acc s
      = case s of
          [] -> T.pack (reverse acc)
          (c:cs)            | (c <= '\x7F') -> decode (c:acc) cs
          (c1:c2:cs)        | (c1 >= '\xC2' && c1 <= '\xDF' && isCont c2) -> decode (decode2 c1 c2:acc) cs
          (c1:c2:c3:cs)     | (c1 >= '\xE0' && c1 <= '\xEF' && isCont c2 && isCont c3) -> decode (decode3 c1 c2 c3:acc) cs
          (c1:c2:c3:c4:cs)  | (c1 >= '\xF0' && c1 <= '\xF4' && isCont c2 && isCont c3 && isCont c4) -> decode (decode4 c1 c2 c3 c4:acc) cs

          -- modified utf8 encoding of 0
          (c1:c2:cs)        | (c1 == '\xC0' && c2 == '\x80') -> decode ('\x00':acc) cs

          -- invalid sequence of 4: use replacement
          (c1:c2:c3:c4:cs)        | (c1 >= '\xF5' && c1 <= '\xF7' && isCont c2 && isCont c3 && isCont c4) -> decode (replacement:acc) cs
          -- invalid sequence of 5: use replacement
          (c1:c2:c3:c4:c5:cs)     | (c1 >= '\xF8' && c1 <= '\xFB' && isCont c2 && isCont c3 && isCont c4 && isCont c5) -> decode (replacement:acc) cs
          -- invalid sequence of 6: use replacement
          (c1:c2:c3:c4:c5:c6:cs)  | (c1 >= '\xFC' && c1 <= '\xFD' && isCont c2 && isCont c3 && isCont c4 && isCont c5 && isCont c6) -> decode (replacement:acc) cs

          -- continuation bytes: skip
          (c:cs)            | isCont c -> decode acc cs
          -- (c1:c2:cs)        | (c1 >= '\x80' && c1 <= '\xBF' && isCont c2) -> decode (decode2 c1 c2) cs

          -- otherwise: use replacement character
          (c:cs)            -> decode (replacement:acc) cs
      where
        replacement = '\xFFFD'
        isCont c  = (c >= '\x80' && c <= '\xBF')
        decode2 :: Char -> Char -> Char
        decode2 c1 c2 = toEnum $ ((fromEnum c1 - 0xC0) * 0x40) + (fromEnum c2 - 0x80)

        decode3 :: Char -> Char -> Char -> Char
        decode3 c1 c2 c3 = toEnum $ ((fromEnum c1 - 0xE0) * 0x40 * 0x40) + ((fromEnum c2 - 0x80) * 0x40) + (fromEnum c3 - 0x80)

        decode4 :: Char -> Char -> Char -> Char -> Char
        decode4 c1 c2 c3 c4 = toEnum $ ((fromEnum c1 - 0xF0) * 0x40 * 0x40 * 0x40) + ((fromEnum c2 - 0x80) * 0x40 * 0x40) + ((fromEnum c3 - 0x80) * 0x40) + (fromEnum c4 - 0x80)


-- process literate file
extractLiterate :: BString -> BString
extractLiterate input
  = let res = B.concat (scan False input)
    in res
  where
    scan skipping input
      = if (B.null input) then [] else
        let (line,rest) = BC.span (/='\n') input
            (indent,iline) = BC.span (==' ') line
            (qs,cs) = BC.span(=='`') iline
            isQ3    = B.length qs == 3
        in if isQ3 && not skipping && (BC.all isWhite cs || startsWith cs "koka")
            then BC.pack "\n" : scanCode (BC.length indent) [] (safeTail rest)
            else BC.pack "//" : line : BC.pack "\n" :
                  scan (if (isQ3) then not skipping else skipping) (safeTail rest)

    scanCode :: Int -> [BString] -> BString -> [BString]
    scanCode indent acc input
      = if (B.null input) then [] else
        let (line,rest) = BC.span (/='\n') input
            (ind,iline) = BC.span (==' ') line
            (qs,cs) = BC.span(=='`') iline
        in if (B.length qs == 3 && BC.all isWhite cs)
            then map (\ln -> BC.snoc ln '\n') (reverse (BC.empty : acc)) ++ scan False (safeTail rest)
            else if startsWith cs "////"
             then scanCode indent (BC.empty : map (const BC.empty) acc) (safeTail rest)
            -- if (B.length qs == 1 && BC.all isWhite cs)
             -- then BC.pack "\n" : scan (safeTail rest)
             -- else
             else scanCode indent (BC.drop indent line : acc) (safeTail rest)

    safeTail bstr
      = if (B.null bstr) then B.empty else B.tail bstr

    isWhite c
      = c `elem` " \r\v\f\n"


startsWith :: BC.ByteString -> String -> Bool
startsWith bs s
  = BC.unpack (BC.take (length s) bs) == s

{--------------------------------------------------------------------------
  Source
--------------------------------------------------------------------------}
data Source = Source{ sourceName :: !FilePath, sourceBString :: !BString }
  deriving (Show)

instance Eq Source where
  (Source fname1 _) == (Source fname2 _)
    = (fname1 == fname2)

sourceNull     = Source "" B.empty
sourceText src = bstringToString (sourceBString src)

{--------------------------------------------------------------------------
  Positions
--------------------------------------------------------------------------}
-- | Source positions
data Pos    = Pos{ posSource :: !Source
                 , posOfs :: !Int
                 , posLine :: !Int
                 , posColumn :: !Int
                }

posNull = Pos sourceNull (-1) 0 0

instance Eq Pos where
  (Pos _ o1 l1 c1) == (Pos _ o2 l2 c2)
    = (l1==l2) && (c1==c2)

instance Ord Pos where
  compare (Pos _ o1 l1 c1) (Pos _ o2 l2 c2)
    = case compare l1 l2 of
        LT -> LT
        GT -> GT
        EQ -> compare c1 c2

instance Show Pos where
  show p  = "(" ++ showPos 2 p ++ ")"

showPos alignWidth (Pos src ofs line col)
  = showLine line ++ "," ++ align alignWidth (show col)

showFullPos alignWidth p
  = "[" ++ show (posOfs p) ++ "] " ++ showPos alignWidth p

-- Special showing for lines > 'bigLine'. This is used for the interpreter.
showLine line
  = if (line >= bigLine)
     then "(" ++ show (line - bigLine) ++ ")"
     else if (line <= 0)
           then "1"  -- to avoid bugs in rise4fun on 0 line numbers
           else show line

bigLine :: Int
bigLine
  = 2^26    -- about 67 million lines

align n s
  = replicate (n - length s) ' ' ++ s

-- | Create a position from a line\/column number (1-based)
makePos :: Source -> Int -> Int -> Int -> Pos
makePos = Pos


posMoves8 :: Pos -> BString -> Pos
posMoves8 pos bstr
  = BC.foldl posMove8 pos bstr

posMove8 :: Pos -> Char -> Pos
posMove8 (Pos s o l c) ch
  = let o1 = if o < 0 then o else o+1 in
    case ch of
      '\t' -> Pos s o1 l (((c+tabSize-1) `div` tabSize)*tabSize+1)
      '\n' -> Pos s o1 (l+1) 1
      _    -> Pos s o1 l (c+1)

tabSize :: Int
tabSize = 2  -- always 2 in Koka

{--------------------------------------------------------------------------
  Ranges
--------------------------------------------------------------------------}
-- | Source range
data Range  = Range !Pos !Pos
            deriving Eq

instance Show Range where
  show (Range p1 p2)  = show p1

instance Ord Range where
  compare (Range p1 p2) (Range q1 q2)
    = case compare p1 q1 of
        EQ   -> compare p2 q2
        ltgt -> ltgt

instance Pretty Range where
  pretty r = text (showCompactRange r)

showCompactRange :: Range -> String
showCompactRange (Range p1 p2)
  = "[" ++ showPos 0 p1 ++ "," ++ showPos 0 p2 ++ "]"

showRange :: FilePath -> Bool -> Range -> String
showRange cwd endToo (Range p1 p2)
  = (if (posLine p1 >= bigLine) then ""
      else let src = sourceName (posSource p1)
           in (relativeToPath cwd src)
    )  ++
    if (endToo)
     then ("(" ++ showPos 0 p1 ++ "-" ++ showPos 0 p2 ++ ")")
     else (show p1)



-- | Does r2 start after range r1?
after :: Range -> Range -> Bool
after r1 r2
  = rangeEnd r1 <= rangeStart r2

rangeNull :: Range
rangeNull
  = makeRange posNull posNull

showFullRange :: FilePath -> Range -> String
showFullRange cwd range
  = showRange cwd True range

-- | Make a range
makeRange :: Pos -> Pos -> Range
makeRange p1 p2
  = assertion "Range.makeRange: positions from different sources" (posSource p1 == posSource p2) $
    Range (minPos p1 p2) (maxPos p1 p2)

makeSourceRange :: FilePath -> Int -> Int -> Int -> Int -> Range
makeSourceRange srcPath l1 c1 l2 c2
  = makeRange (makePos src (-1) l1 c1) (makePos src (-1) l2 c2)
  where
    src = Source srcPath B.empty

-- | Return the start position of a range
rangeStart :: Range -> Pos
rangeStart (Range p1 p2)  = p1

-- | Return the end position of a range
rangeEnd :: Range -> Pos
rangeEnd   (Range p1 p2)  = p2

-- | Return the length of a range
rangeLength :: Range -> Int
rangeLength (Range p1 p2) = posOfs p2 - posOfs p1

-- | Return the source of a range
rangeSource :: Range -> Source
rangeSource = posSource . rangeStart

-- | Combine to ranges into a range to encompasses both.
combineRange :: Range -> Range -> Range
combineRange (Range start1 end1) (Range start2 end2)
  = Range (minPos start1 start2) (maxPos end1 end2)

combineRanges :: [Range] -> Range
combineRanges rs
  = foldr combineRange rangeNull rs

-- | Return the minimal position
minPos :: Pos -> Pos -> Pos
minPos (Pos _ _ l _) p  | l <= 0 = p       -- for combining nullRanges sensibly
minPos p (Pos _ _ l _)  | l <= 0 = p
minPos p1 p2  = if (p1 <= p2) then p1 else p2

-- | Return the furthest position
maxPos :: Pos -> Pos -> Pos
maxPos p1 p2 = if (p1 <= p2) then p2 else p1

extendRange :: Range -> Int -> Range
extendRange (Range start end) ofs
  = Range start (end{ posColumn = posColumn end + ofs })

-- | Create a range for the final character in the range
endOfRange :: Range -> Range
endOfRange range@(Range p1@(Pos _ ofs1 l1 c1) p2@(Pos src ofs2 l2 c2))
  = if (ofs2 - ofs1) <= 1 then range else Range (Pos src (ofs2-1) l2 (c2-1)) p2

{--------------------------------------------------------------------------
  Ranged class
--------------------------------------------------------------------------}
combineRangeds :: Ranged a => [a] -> Range
combineRangeds xs
  = combineRanges (map getRange xs)

combineRanged :: (Ranged a, Ranged b) => a -> b -> Range
combineRanged x y
  = combineRange (getRange x) (getRange y)

class Ranged a where
  getRange :: a -> Range

instance Ranged Range where
  getRange r
    = r

instance Ranged r => Ranged (Maybe r) where
  getRange Nothing = rangeNull
  getRange (Just r) = getRange r




{--------------------------------------------------------------------------

--------------------------------------------------------------------------}
sourceFromRange :: Range -> String
sourceFromRange (Range start end)  | posOfs start >= 0
  = let text = bstringToString $
               B.take (posOfs end - posOfs start) $ B.drop (posOfs start) $
               sourceBString (posSource start)
    in (replicate (posColumn start - 1) ' ' ++ text)
sourceFromRange (Range start end)
  = case take (l2-l1+1) $ drop (l1-1) $ lines $ sourceText $ posSource start of
      (l:ls) -> case reverse ((spaces (c1-1) ++ (drop (c1-1) l)) : ls) of
                  (l:ls) -> unlines (reverse (take (c2) l : ls))
                  []     -> ""
      []     -> ""
  where
    spaces n  = take n (repeat ' ')

    c1 = posColumn start
    c2 = posColumn end
    l1 = if posLine start >= bigLine then 1 else posLine start
    l2 = if posLine end >= bigLine then (if posLine start >= bigLine then posLine end - posLine start +1 else 1) else posLine end

rawSourceFromRange :: Range -> String
rawSourceFromRange (Range start end)
  = bstringToString $
    B.take (posOfs end - posOfs start) $ B.drop (posOfs start) $
    sourceBString (posSource start)<|MERGE_RESOLUTION|>--- conflicted
+++ resolved
@@ -22,12 +22,8 @@
           , sourceNull
           , bigLine
           , after
-<<<<<<< HEAD
           , endOfRange
-          , showRange
-=======
           , showRange, showCompactRange
->>>>>>> 47d5af1f
           , BString, bstringToString, bstringToText, stringToBString
           , bstringEmpty
           , readInput
