-----------------------------------------------------------------------------
-- Copyright 2012-2021, Microsoft Research, Daan Leijen.
--
-- This is free software; you can redistribute it and/or modify it under the
-- terms of the Apache License, Version 2.0. A copy of the License can be
-- found in the LICENSE file at the root of this distribution.
-----------------------------------------------------------------------------
{-
    Main module.
-}
-----------------------------------------------------------------------------
module Compiler.Compile( -- * Compile
                         compileFile
                       , compileModule
                       , compileModuleOrFile

                         -- * Interpreter
                       , compileExpression, compileType
                       , compileValueDef, compileTypeDef
                       , compileProgram
                       , gammaFind

                         -- * Types
                       , Module(..)
                       , Loaded(..), initialLoaded, loadedName
                       , Terminal(..)
                       , searchSource
                       , CompileTarget(..)
                       ) where

import Lib.Trace              ( trace )
import Data.Char              ( isAlphaNum, toLower, isSpace )

import System.Directory       ( createDirectoryIfMissing, canonicalizePath, getCurrentDirectory, doesDirectoryExist )
import Data.Maybe             ( catMaybes )
import Data.List              ( isPrefixOf, intersperse )
import qualified Data.Set as S
import Control.Applicative
import Control.Monad          ( ap, when )
import qualified Control.Monad.Fail as F
import Common.Failure
import Lib.Printer            ( withNewFilePrinter )
import Common.Range           -- ( Range, sourceName )
import Common.Name            -- ( Name, newName, qualify, asciiEncode )
import Common.NamePrim        ( isPrimitiveModule, nameExpr, nameType, nameInteractiveModule, nameSystemCore, nameMain, nameTpWrite, nameTpIO, nameTpCps, nameTpAsync, nameTpNamed, isPrimitiveName )
import Common.Error
import Common.File
import Common.ColorScheme
import Common.Message         ( table )
import Common.Syntax
import Common.Unique
import Syntax.Syntax
-- import Syntax.Lexer           ( readInput )
import Syntax.Parse           ( parseProgramFromFile, parseValueDef, parseExpression, parseTypeDef, parseType )

import Syntax.RangeMap
import Syntax.Colorize        ( colorize )
import Core.GenDoc            ( genDoc )
import Core.Check             ( checkCore )
import Core.UnReturn          ( unreturn )
import Core.OpenResolve       ( openResolve )
import Core.FunLift           ( liftFunctions )
import Core.Monadic           ( monTransform )
import Core.MonadicLift       ( monadicLift )
<<<<<<< HEAD
import Core.Inlines           ( inlinesExtends, extractInlineDefs, inlinesMerge, inlinesToList )
=======
import Core.Inlines           ( inlinesExtends, extractInlineDefs, inlinesFilter )
>>>>>>> 2316022c
import Core.Inline            ( inlineDefs )
import Core.Specialize

import Static.BindingGroups   ( bindingGroups )
import Static.FixityResolve   ( fixityResolve, fixitiesNew, fixitiesCompose )

import Kind.ImportMap
import Kind.Newtypes          ( Newtypes, newtypesCompose )
import Kind.Infer             ( inferKinds )
import Kind.Kind              ( kindEffect )

import Type.Type
import Type.Kind              ( containsHandledEffect, getHandledEffectX, extractHandledEffect )
import Type.Assumption        ( gammaLookupQ, extractGamma, infoType, NameInfo(..), gammaUnions, extractGammaImports, gammaLookup, gammaMap )
import Type.Infer             ( inferTypes )
import Type.Pretty hiding     ( verbose )
import Compiler.Options       ( Flags(..), CC(..), BuildType(..), buildType, ccFlagsBuildFromFlags, unquote,
                                prettyEnvFromFlags, colorSchemeFromFlags, prettyIncludePath, isValueFromFlags,
                                buildDir, outName, buildVariant )

import Compiler.Module

-- needed for code generation
import Data.Char              ( toUpper )
import Lib.PPrint             hiding (dquote)
import Platform.Config        ( version, exeExtension, dllExtension, libPrefix, libExtension, objExtension, pathSep, sourceExtension )

import Backend.CSharp.FromCore    ( csharpFromCore )
import Backend.JavaScript.FromCore( javascriptFromCore )
import Backend.C.FromCore         ( cFromCore )

import qualified Core.Core as Core
import Core.Simplify( simplifyDefs )
import Core.Uniquefy( uniquefy )
import qualified Core.Pretty
import Core.Parse(  parseCore )
import Core.CTail( ctailOptimize )

import System.Directory ( doesFileExist )
import Compiler.Package
-- import qualified Core.Check

-- Debugging
import Lib.Trace

import qualified Data.Map


{--------------------------------------------------------------------------
  Compilation
--------------------------------------------------------------------------}

data Terminal = Terminal{ termError :: ErrorMessage -> IO ()
                        , termPhase :: String -> IO ()
                        , termPhaseDoc :: Doc -> IO ()
                        , termType  :: Scheme -> IO ()
                        , termDoc   :: Doc -> IO ()
                        }


data IOErr a = IOErr (IO (Error a))

runIOErr :: IOErr a -> IO (Error a)
runIOErr (IOErr ie) = ie

liftError :: Error a -> IOErr a
liftError err = IOErr (return err)

liftIO :: IO a -> IOErr a
liftIO io = IOErr (do x <- io
                      return (return x))

lift :: IO (Error a) -> IOErr a
lift ie   = IOErr ie

instance Functor IOErr where
  fmap f (IOErr ie)  = IOErr (fmap (fmap f) ie)

instance Applicative IOErr where
  pure  = return
  (<*>) = ap

instance Monad IOErr where
  return x          = IOErr (return (return x))
  (IOErr ie) >>= f  = IOErr (do err <- ie
                                case checkError err of
                                   Right (x,w) -> case f x of
                                                   IOErr ie' -> do err <- ie'
                                                                   return (addWarnings w err)
                                   Left msg  -> return (errorMsg msg  ))

instance F.MonadFail IOErr where
  fail = liftError . fail


bindIO :: IO (Error a) -> (a -> IO (Error b)) -> IO (Error b)
bindIO io f
  = do err <- io
       case checkError err of
         Left msg -> return (errorMsg msg)
         Right (x,w)  -> fmap (addWarnings w) (f x)

gammaFind name g
  = case (gammaLookupQ name g) of
      [tp] -> tp
      []   -> failure ("Compiler.Compile.gammaFind: can't locate " ++ show name)
      _    -> failure ("Compiler.Compile.gammaFind: multiple definitions for " ++ show name)




compileExpression :: Terminal -> Flags -> Loaded -> CompileTarget () -> UserProgram -> Int -> String -> IO (Error Loaded)
compileExpression term flags loaded compileTarget program line input
  = runIOErr $
    do let qnameExpr = (qualify (getName program) nameExpr)
       def <- liftError (parseExpression (semiInsert flags) (show nameInteractiveModule) line qnameExpr input)
       let programDef = programAddDefs program [] [def]
       -- specialized code: either just call the expression, or wrap in a show function
       case compileTarget of
         -- run a particular entry point
         Executable name ()  | name /= nameExpr
           -> compileProgram' term flags (loadedModules loaded) compileTarget "<interactive>" programDef

         -- entry point is the expression: compile twice:
         --  first to get the type of the expression and create a 'show' wrapper,
         --  then to actually run the program
           | otherwise
           -> do ld <- compileProgram' term flags{ evaluate = False } (loadedModules loaded) Object {-compileTarget-}  "<interactive>" programDef
                 let tp = infoType (gammaFind qnameExpr (loadedGamma ld))
                     (_,_,rho) = splitPredType tp
                 -- _ <- liftError $ checkUnhandledEffects flags loaded nameExpr rangeNull rho
                 case splitFunType rho of
                   -- return unit: just run the expression (for its assumed side effect)
                   Just (_,_,tres)  | isTypeUnit tres
                      -> compileProgram' term flags (loadedModules ld) compileTarget  "<interactive>" programDef
                   -- check if there is a show function, or use generic print if not.
                   Just (_,_,tres)
                      -> do -- ld <- compileProgram' term flags (loadedModules ld0) Nothing "<interactive>" programDef
                            let matchShow (_,info) = let (_,_,itp) = splitPredType (infoType info)
                                                     in case splitFunType itp of
                                                          Just (targ:targs,_,_) | tres == snd targ && all (isOptional . snd) targs
                                                            -> True
                                                          _ -> False
                                r = rangeNull
                                mkApp e es = App e [(Nothing,x) | x <- es] r
                            case filter matchShow (gammaLookup (newName "show") (loadedGamma ld)) of
                              [(qnameShow,_)]
                                -> do let expression = mkApp (Var (qualify nameSystemCore (newName "println")) False r)
                                                        [mkApp (Var qnameShow False r) [mkApp (Var qnameExpr False r) []]]
                                      let defMain = Def (ValueBinder (qualify (getName program) nameMain) () (Lam [] expression r) r r)  r Public (DefFun ) InlineNever ""
                                      let programDef' = programAddDefs programDef [] [defMain]
                                      compileProgram' term flags (loadedModules ld) (Executable nameMain ()) "<interactive>" programDef'
                                      return ld

                              _  -> liftError $ errorMsg (ErrorGeneral rangeNull (text "no 'show' function defined for values of type:" <+> ppType (prettyEnvFromFlags flags) tres))
                                                     -- mkApp (Var (qualify nameSystemCore (newName "gprintln")) False r)
                                                     --   [mkApp (Var nameExpr False r) []]
                   Nothing
                    -> failure ("Compile.Compile.compileExpression: should not happen")
         -- no evaluation
         _ -> compileProgram' term flags (loadedModules loaded) compileTarget "<interactive>" programDef


errorModuleNotFound :: Flags -> Range -> Name -> ErrorMessage
errorModuleNotFound flags range name
  = ErrorGeneral range $ errorNotFound flags colorModule "module" (pretty name)

errorFileNotFound :: Flags -> FilePath -> ErrorMessage
errorFileNotFound flags name
  = ErrorIO $ text "error:" <+> errorNotFound flags colorSource "" (text name)

errorNotFound flags clr kind namedoc
  = text ("could not find" ++ (if null kind then "" else (" " ++ kind)) ++ ":") <+> color (clr cscheme) namedoc <->
    text "search path:" <+> prettyIncludePath flags
  where
    cscheme = colorSchemeFromFlags flags


prettyEnv loaded flags
  = (prettyEnvFromFlags flags){ context = loadedName loaded, importsMap = loadedImportMap loaded }


compileType :: Terminal -> Flags -> Loaded -> UserProgram -> Int -> String -> IO (Error Loaded)
compileType term flags loaded program line input
  = runIOErr $
    do let qnameType = qualify (getName program) nameType
       tdef <- liftError $ parseType (semiInsert flags) (show nameInteractiveModule) line nameType input
       let programDef = programAddDefs (programRemoveAllDefs program) [tdef] []
       -- typeCheck (loaded) flags line programDef
       compileProgram' term flags (loadedModules loaded) Object "<interactive>" programDef


compileValueDef :: Terminal -> Flags -> Loaded -> UserProgram -> Int -> String -> IO (Error (Name,Loaded))
compileValueDef term flags loaded program line input
  = runIOErr $
    do def <- liftError $ parseValueDef (semiInsert flags) (show nameInteractiveModule) line input
       let programDef = programAddDefs program [] [def]
       ld <- compileProgram' term flags (loadedModules loaded) Object "<interactive>" programDef
       return (qualify (getName program) (defName def),ld)

compileTypeDef :: Terminal -> Flags -> Loaded -> UserProgram -> Int -> String -> IO (Error (Name,Loaded))
compileTypeDef term flags loaded program line input
  = runIOErr $
    do (tdef,cdefs) <- liftError $ parseTypeDef (semiInsert flags) (show nameInteractiveModule) line input
       let programDef = programAddDefs program [tdef] cdefs
       ld <- compileProgram' term flags (loadedModules loaded) Object "<interactive>" programDef
       return (qualify (getName program) (typeDefName tdef),ld)


{---------------------------------------------------------------
  compileFile/Module
  These are meant to be called from the interpreter/main compiler
---------------------------------------------------------------}

compileModuleOrFile :: Terminal -> Flags -> Modules -> String -> Bool -> IO (Error Loaded)
compileModuleOrFile term flags modules fname force
  | any (not . validModChar) fname = compileFile term flags modules Object fname
  | otherwise
    = -- trace ("compileModuleOrFile: " ++ show fname ++ ", modules: " ++ show (map modName modules)) $
      do let modName = pathToModuleName fname
         exist <- searchModule flags "" modName
         case (exist) of
          Just (fpath) -> compileModule term (if force then flags{ forceModule = fpath } else flags)
                                      modules modName
          _       -> do fexist <- searchSourceFile flags "" fname
                        runIOErr $
                         case (fexist) of
                          Just (root,stem)
                            -> compileProgramFromFile term flags modules Object root stem
                          Nothing
                            -> liftError $ errorMsg $ errorFileNotFound flags fname
  where
    validModChar c
      = isAlphaNum c || c `elem` "/_"

compileFile :: Terminal -> Flags -> Modules -> CompileTarget () -> FilePath -> IO (Error Loaded)
compileFile term flags modules compileTarget fpath
  = runIOErr $
    do mbP <- liftIO $ searchSourceFile flags "" fpath
       case mbP of
         Nothing -> liftError $ errorMsg (errorFileNotFound flags fpath)
         Just (root,stem)
           -> compileProgramFromFile term flags modules compileTarget root stem

-- | Make a file path relative to a set of given paths: return the (maximal) root and stem
-- if it is not relative to the paths, return dirname/notdir
makeRelativeToPaths :: [FilePath] -> FilePath -> (FilePath,FilePath)
makeRelativeToPaths paths fname
  = let (root,stem) = case findMaximalPrefix paths fname of
                        Just (n,root) -> (root,drop n fname)
                        _             -> ("", fname)
    in -- trace ("relative path of " ++ fname ++ " = " ++ show (root,stem)) $
       (root,stem)


compileModule :: Terminal -> Flags -> Modules -> Name -> IO (Error Loaded)
compileModule term flags modules name  -- todo: take force into account
  = runIOErr $
    do let imp = ImpProgram (Import name name rangeNull Private)
       loaded <- resolveImports name term flags "" initialLoaded{ loadedModules = modules } [imp]
       -- trace ("compileModule: loaded modules: " ++ show (map modName (loadedModules loaded))) $ return ()
       case filter (\m -> modName m == name) (loadedModules loaded) of
         (mod:_) -> return loaded{ loadedModule = mod }
         []      -> fail $ "Compiler.Compile.compileModule: module not found in imports: " ++ show name ++ " not in " ++ show (map (show . modName) (loadedModules loaded))


{---------------------------------------------------------------
  Internal compilation
---------------------------------------------------------------}
compileProgram :: Terminal -> Flags -> Modules -> CompileTarget () -> FilePath -> UserProgram -> IO (Error Loaded)
compileProgram term flags modules compileTarget fname program
  = runIOErr $ compileProgram' term flags modules compileTarget  fname program


compileProgramFromFile :: Terminal -> Flags -> Modules -> CompileTarget () -> FilePath -> FilePath -> IOErr Loaded
compileProgramFromFile term flags modules compileTarget rootPath stem
  = do let fname = joinPath rootPath stem
       -- trace ("compileProgramFromFile: " ++ show fname ++ ", modules: " ++ show (map modName modules)) $ return ()
       liftIO $ termPhaseDoc term (color (colorInterpreter (colorScheme flags)) (text "compile:") <+> color (colorSource (colorScheme flags)) (text (normalizeWith '/' fname)))
       liftIO $ termPhase term ("parsing " ++ fname)
       exist <- liftIO $ doesFileExist fname
       if (exist) then return () else liftError $ errorMsg (errorFileNotFound flags fname)
       program <- lift $ parseProgramFromFile (semiInsert flags) fname
       let isSuffix = map (\c -> if isPathSep c then '/' else c) (noexts stem)
                       `endsWith` show (programName program)
           ppcolor c doc = color (c (colors (prettyEnvFromFlags flags))) doc
       if (isExecutable compileTarget || isSuffix) then return ()
        else liftError $ errorMsg (ErrorGeneral (programNameRange program)
                                     (text "module name" <+>
                                      ppcolor colorModule (pretty (programName program)) <+>
                                      text "is not a suffix of the file path" <+>
                                      parens (ppcolor colorSource $ text $ dquote $ stem)))
       let stemName = nameFromFile stem
       compileProgram' term flags modules compileTarget fname program{ programName = stemName }

nameFromFile :: FilePath -> Name
nameFromFile fname
  = pathToModuleName $ dropWhile isPathSep $ noexts fname

data CompileTarget a
  = Object
  | Library
  | Executable { entry :: Name, info :: a }

isExecutable (Executable _ _) = True
isExecutable _ = False

compileProgram' :: Terminal -> Flags -> Modules -> CompileTarget () -> FilePath -> UserProgram -> IOErr Loaded
compileProgram' term flags modules compileTarget fname program
  = do liftIO $ termPhase term ("compile program' " ++ show (getName program))
       ftime <- liftIO (getFileTimeOrCurrent fname)
       let name   = getName program
           outIFace = outName flags (showModName name) ++ ifaceExtension
           mod    = (moduleNull name){
                      modPath = outIFace,
                      modSourcePath = fname,
                      modProgram = (Just program),
                      modCore = failure "Compiler.Compile.compileProgram: recursive module import",
                      modTime = ftime
                    }
           allmods = addOrReplaceModule mod modules
           loaded = initialLoaded { loadedModule = mod
                                  , loadedModules = allmods
                                  }
       -- trace ("compile file: " ++ show fname ++ "\n time: "  ++ show ftime ++ "\n latest: " ++ show (loadedLatest loaded)) $ return ()
       liftIO $ termPhase term ("resolve imports " ++ show (getName program))
       loaded1 <- resolveImports (getName program) term flags (dirname fname) loaded (map ImpProgram (programImports program))
       -- trace (" loaded modules: " ++ show (map modName (loadedModules loaded1))) $ return ()
       -- trace ("inlines: "  ++ show (loadedInlines loaded1)) $ return ()
       if (name /= nameInteractiveModule || verbose flags > 0)
        then liftIO $ termPhaseDoc term (color (colorInterpreter (colorScheme flags)) (text "check  :") <+>
                                           color (colorSource (colorScheme flags)) (pretty (name)))
        else return ()
       let coreImports = concatMap toCoreImport (loadedModules loaded1) -- (programImports program)
           toCoreImport mod = let vis = case filter (\imp -> modName mod == importFullName imp) (programImports program) of
                                          []      -> Private -- failure $ "Compiler.Compile.compileProgram': cannot find import: " ++ show (modName mod) ++ " in " ++ show (map (show . importName) (programImports program))
                                          (imp:_) -> importVis imp -- TODO: get max
                              in if (modName mod == name) then []
                                  else [Core.Import (modName mod) (modPackagePath mod) vis (Core.coreProgDoc (modCore mod))]
       loaded2a <- liftError $ typeCheck loaded1 flags 0 coreImports program

       -- cull imports to only the real dependencies
       let mod = loadedModule loaded2a
           inlineDefs = case (modInlines mod) of
                          Right defs -> defs
                          Left _     -> []
           deps  = Core.dependencies inlineDefs (modCore mod)
           imps  = filter (\imp -> isPublic (Core.importVis imp) || Core.importName imp == nameSystemCore
                                    || S.member (Core.importName imp) deps) (Core.coreProgImports (modCore mod))
           mod'  = mod{ modCore = (modCore mod){ Core.coreProgImports = imps } }
           loaded2 = loaded2a{ loadedModule = mod' }

       -- codegen
       liftIO $ termPhase term ("codegen " ++ show (getName program))
       (newTarget,loaded3) <- liftError $
           case compileTarget of
             Executable entryName _
               -> let mainName = if (isQualified entryName) then entryName else qualify (getName program) (entryName) in
                  case map infoType (gammaLookupQ mainName (loadedGamma loaded2)) of
                     []   -> errorMsg (ErrorGeneral rangeNull (text "there is no 'main' function defined" <-> text "hint: use the '-l' flag to generate a library?"))
                     tps  -> let mainType = TFun [] (TCon (TypeCon nameTpIO kindEffect)) typeUnit  -- just for display, so IO can be TCon
                                 isMainType tp = case expandSyn tp of
                                                   TFun [] eff resTp  -> True -- resTp == typeUnit
                                                   _                  -> False
                             in case filter isMainType tps of
                               [tp] -> do mbF <- checkUnhandledEffects flags loaded2 mainName rangeNull tp
                                          case mbF of
                                           Nothing -> return (Executable mainName tp, loaded2)
                                           Just f  ->
                                            let mainName2  = qualify (getName program) (newHiddenName "hmain")
                                                r          = rangeNull
                                                expression = App (Var (if (isHiddenName mainName) then mainName -- .expr
                                                                                                  else unqualify mainName -- main
                                                                      ) False r) [] r
                                                defMain    = Def (ValueBinder (unqualify mainName2) () (Lam [] (f expression) r) r r)  r Public (DefFun ) InlineNever  ""
                                                program2   = programAddDefs program [] [defMain]
                                            in do loaded3 <- typeCheck loaded1 flags 0 coreImports program2
                                                  return (Executable mainName2 tp, loaded3) -- TODO: refine the type of main2
                               []   -> errorMsg (ErrorGeneral rangeNull (text "the type of 'main' must be a function without arguments" <->
                                                                                      table [(text "expected type", ppType (prettyEnvFromFlags flags) mainType)
                                                                                            ,(text "inferred type", ppType (prettyEnvFromFlags flags) (head tps))]))
                               _    -> errorMsg (ErrorGeneral rangeNull (text "found multiple definitions for the 'main' function"))
             Object -> return (Object,loaded2)
             Library -> return (Library,loaded2)
       -- try to set the right host depending on the main type
       let flags' = case newTarget of
                      Executable _ tp
                          -> -- trace ("type to analyse: " ++ show (pretty tp) ++ "\n\n") $
                             case expandSyn tp of
                               TFun [] eff resTp -> let isWrite (TApp (TCon tc) [_]) = typeconName tc == nameTpWrite
                                                        isWrite _                    = False
                                                    in -- trace ("effect: " ++ show (extractEffectExtend eff) ++ "\n\n") $
                                                       case filter isWrite (fst (extractEffectExtend eff)) of
                                                          (TApp _ [TCon tc]):_  | typeconName tc == newQualified "sys/dom/types" "hdom"
                                                            -> flags{ host = Browser }
                                                          _ -> flags
                               _ -> flags
                      _ -> flags

       loaded4 <- liftIO $ codeGen term flags' newTarget loaded3
       -- liftIO $ termDoc term (text $ show (loadedGamma loaded3))
       -- trace (" final loaded modules: " ++ show (map modName (loadedModules loaded4))) $ return ()
       return loaded4{ loadedModules = addOrReplaceModule (loadedModule loaded4) (loadedModules loaded4) }

checkUnhandledEffects :: Flags -> Loaded -> Name -> Range -> Type -> Error (Maybe (UserExpr -> UserExpr))
checkUnhandledEffects flags loaded name range tp
  = case expandSyn tp of
      TFun _ eff _
        -> let (ls,_) = extractHandledEffect eff
           in -- trace ("extract effects: " ++ show ls) $
              combine eff Nothing ls
      _ -> return Nothing
  where
    exclude = [nameTpCps,nameTpNamed] -- nameTpAsync

    combine :: Effect -> Maybe (UserExpr -> UserExpr) -> [Effect] -> Error (Maybe (UserExpr -> UserExpr))
    combine eff mf [] = return mf
    combine eff mf (l:ls) = case getHandledEffectX exclude l of
                             Nothing -> combine eff mf ls
                             Just (_,effName)
                               -> let defaultHandlerName = makeHiddenName "default" effName
                                  in -- trace ("looking up: " ++ show defaultHandlerName) $
                                     case gammaLookupQ defaultHandlerName (loadedGamma loaded) of
                                        [InfoFun _ dname _ _ _]
                                          -> trace ("add default effect for " ++ show effName) $
                                             let g mfx expr = let r = getRange expr
                                                              in App (Var dname False r) [(Nothing,Lam [] (maybe expr (\f -> f expr) mfx) r)] r
                                             in if (effName == nameTpAsync)  -- always put async as the most outer effect
                                                 then do mf' <- combine eff mf ls
                                                         return (Just (g mf'))
                                                 else combine eff (Just (g mf)) ls
                                        infos
                                          -> -- trace ("not found: " ++ show (loadedGamma loaded)) $
                                             do errorMsg (ErrorGeneral range (text "there are unhandled effects for the main expression" <-->
                                                           text " inferred effect :" <+> ppType (prettyEnvFromFlags flags) eff <-->
                                                           text " unhandled effect:" <+> ppType (prettyEnvFromFlags flags) l <-->
                                                           text " hint            : wrap the main function in a handler"))
                                                combine eff mf ls


data ModImport = ImpProgram Import
               | ImpCore    Core.Import

instance Ranged ModImport where
  getRange (ImpProgram imp) = importRange imp
  getRange _                = rangeNull

impName :: ModImport -> Name
impName (ImpProgram imp)  = importName imp
impName (ImpCore cimp)    = Core.importName cimp

impFullName :: ModImport -> Name
impFullName (ImpProgram imp)  = importFullName imp
impFullName (ImpCore cimp)    = Core.importName cimp


resolveImports :: Name -> Terminal -> Flags -> FilePath -> Loaded -> [ModImport] -> IOErr (Loaded)
resolveImports mname term flags currentDir loaded0 imports0
  = do -- trace (show mname ++ ": resolving imports: current modules: " ++ show (map (show . modName) (loadedModules loaded0)) ++ "\n") $ return ()
       (imports,resolved) <- resolveImportModules mname term flags currentDir (removeModule mname (loadedModules loaded0)) imports0
       -- trace (show mname ++ ": resolved imports, imported: " ++ show (map (show . modName) imports) ++ "\n  resolved to: " ++ show (map (show . modName) resolved) ++ "\n") $ return ()
       let load msg loaded []
             = return loaded
           load msg loaded (mod:mods)
             = do let (loaded1,errs) = loadedImportModule (isValueFromFlags flags) loaded mod (rangeNull) (modName mod)
                  -- trace ("loaded " ++ msg ++ " module: " ++ show (modName mod)) $ return ()
                  mapM_ (\err -> liftError (errorMsg err)) errs
                  load msg loaded1 mods

           loadInlines :: Loaded -> Module -> IOErr [Core.InlineDef]
           loadInlines loaded mod
             = case modInlines mod of
                 Right idefs -> return idefs
                 Left parseInlines ->
                   do -- trace ("load module inline defs: " ++ show (modName mod)) $ return ()
                      liftError $ parseInlines (loadedGamma loaded) -- process inlines after all have been loaded


       loadedImp  <- load "import" loaded0 imports
       loadedFull <- load "inline import" loaded0 resolved
       inlineDefss   <- mapM (loadInlines loadedFull) resolved
       let modsFull   = zipWith (\mod idefs -> mod{ modInlines = Right idefs }) resolved inlineDefss
           inlineDefs = concat inlineDefss
           inlines    = inlinesExtends inlineDefs (loadedInlines loadedImp)
       -- trace ("resolved inlines: " ++ show (length inlineDefss, length inlineDefs)) $ return ()
       return loadedImp{ loadedModules = modsFull, loadedInlines = inlines }

resolveImportModules :: Name -> Terminal -> Flags -> FilePath -> [Module] -> [ModImport] -> IOErr ([Module],[Module])
resolveImportModules mname term flags currentDir resolved []
  = return ([],resolved)
resolveImportModules mname term flags currentDir resolved0 (imp:imps)
  = do -- trace (show mname ++ ": resolving imported modules: " ++ show (impName imp) ++ ", resolved: " ++ show (map (show . modName) resolved0)) $ return ()
       (mod,resolved1) <- case filter (\m -> impName imp == modName m) resolved0 of
                            (mod:_) -> return (mod,resolved0)
                            _       -> resolveModule term flags currentDir resolved0 imp
       -- trace (" newly resolved from " ++ show (modName mod) ++ ": " ++ show (map (show . modName) resolved1)) $ return ()
       let imports    = Core.coreProgImports $ modCore mod
           pubImports = map ImpCore (filter (\imp -> Core.importVis imp == Public) imports)
       -- trace (" resolve further imports (from " ++ show (modName mod) ++ ") (added module: " ++ show (impName imp) ++ " public imports: " ++ show (map (show . impName) pubImports) ++ ")") $ return ()
       (needed,resolved2) <- resolveImportModules mname term flags currentDir resolved1 (pubImports ++ imps)
       let needed1 = filter (\m -> modName m /= modName mod) needed -- no dups
       return (mod:needed1,resolved2)
       -- trace ("\n\n--------------------\nmodule " ++ show (impName imp) ++ ":\n " ++ show (loadedGamma loaded4)) $ return ()
       -- inlineDefs <- liftError $ (modInlines mod) (loadedGamma loaded4) -- process inlines after pub imports


searchModule :: Flags -> FilePath -> Name -> IO (Maybe FilePath)
searchModule flags currentDir name
  = do mbSource <- searchSource flags currentDir name
       case mbSource of
         Just (root,stem,mname) -> return (Just (joinPath root stem))
         Nothing -> do mbIface <- searchIncludeIface flags currentDir name
                       case mbIface of
                         Nothing -> searchPackageIface flags currentDir Nothing name
                         Just iface -> return (Just iface)


resolveModule :: Terminal -> Flags -> FilePath -> [Module] -> ModImport -> IOErr (Module,[Module])
resolveModule term flags currentDir modules mimp
  = -- trace ("resolve module: " ++ show (impFullName mimp) ++ ", resolved: " ++ show (map (show . modName) modules) ++ ", in " ++ show currentDir) $
    case mimp of
      -- program import
      ImpProgram imp ->
        do -- local or in package?
           mbSource <- liftIO $ searchSource flags currentDir name
           case mbSource of
             Nothing -> -- no source, search first the include directories for an interface
               do mbIface <- liftIO $ searchIncludeIface flags currentDir name
                  -- trace ("load from program: " ++ show (mbSource,mbIface)) $ return ()
                  case mbIface of
                    Nothing -> -- still nothing: search the packages with an unknown package name
                               do mbIface <- liftIO $ searchPackageIface flags currentDir Nothing name
                                  case mbIface of
                                    Nothing -> liftError $ errorMsg $ errorModuleNotFound flags (importRange imp) name
                                    Just iface -> -- it is a package interface
                                      do -- TODO: check there is no (left-over) iface in the outputDir?
                                         loadFromIface iface "" ""
                    Just iface -> do loadFromIface iface "" ""

             Just (root,stem,mname) -> -- source found, search output iface
               do mbIface <- liftIO $ searchOutputIface flags mname
                  -- trace ("load from program: " ++ show (mbSource,mbIface)) $ return ()
                  case mbIface of
                    Nothing    -> loadFromSource modules root stem
                    Just iface -> loadDepend iface root stem

      -- core import in source
      ImpCore cimp | (null (Core.importPackage cimp)) && (currentDir == buildDir flags) ->
        do mbSource <- liftIO $ searchSource flags "" name
           mbIface  <- liftIO $ searchOutputIface flags name
           -- trace ("source core: found: " ++ show (mbIface,mbSource)) $ return ()
           case (mbIface,mbSource) of
             (Nothing,Nothing)
                -> liftError $ errorMsg $ errorModuleNotFound flags rangeNull name
             (Nothing,Just (root,stem,mname))
                -> loadFromSource modules root stem
             (Just iface,Nothing)
                -> do let cscheme = (colorSchemeFromFlags flags)
                      liftIO $ termDoc term $ color (colorWarning cscheme) $
                         text "warning: interface" <+> color (colorModule cscheme) (pretty name) <+> text "found but no corresponding source module"
                      loadFromIface iface "" ""
             (Just iface,Just (root,stem,mname))
                -> loadDepend iface root stem

      -- core import of package
      ImpCore cimp ->
        do mbIface <- liftIO $ searchPackageIface flags currentDir (Just (Core.importPackage cimp)) name
           -- trace ("core import pkg: " ++ Core.importPackage cimp ++ "/" ++ show name ++ ": found: " ++ show (mbIface)) $ return ()
           case mbIface of
             Nothing    -> liftError $ errorMsg $ errorModuleNotFound flags rangeNull name
             Just iface -> loadFromIface iface "" ""

    where
      name = impFullName mimp

      loadDepend iface root stem
         = do let srcpath = joinPath root stem
              ifaceTime <- liftIO $ getFileTimeOrCurrent iface
              sourceTime <- liftIO $ getFileTimeOrCurrent srcpath
              case lookupImport iface modules of
                Just mod ->
                  if (srcpath /= forceModule flags && modTime mod >= sourceTime)
                   then -- trace ("module " ++ show (name) ++ " already loaded") $
                        -- loadFromModule iface root stem mod
                        return (mod,modules) -- TODO: revise! do proper dependency checking instead..
                   else -- trace ("module " ++ show ( name) ++ " already loaded but not recent enough..\n " ++ show (modTime mod, sourceTime)) $
                        loadFromSource modules root stem
                Nothing ->
                  -- trace ("module " ++ show (name) ++ " not yet loaded") $
                  if (not (rebuild flags) && srcpath /= forceModule flags && ifaceTime >= sourceTime)
                    then loadFromIface iface root stem
                    else loadFromSource modules root stem

      loadFromSource modules1 root fname
        = -- trace ("loadFromSource: " ++ root ++ "/" ++ fname) $
          do loadedImp <- compileProgramFromFile term flags modules1 Object root fname
             let mod = loadedModule loadedImp
                 allmods = addOrReplaceModule mod modules
             return (mod, loadedModules loadedImp)

      loadFromIface iface root stem
        = -- trace ("loadFromIFace: " ++  iface ++ ": " ++ root ++ "/" ++ stem ++ "\n in modules: " ++ show (map modName modules)) $
          do let (pkgQname,pkgLocal) = packageInfoFromDir (packages flags) (dirname iface)
                 loadMessage msg = liftIO $ termPhaseDoc term (color (colorInterpreter (colorScheme flags)) (text msg) <+>
                                       color (colorSource (colorScheme flags))
                                         (pretty (if null pkgQname then "" else pkgQname ++ "/") <.>  pretty (name)))
             mod <- case lookupImport iface modules of
                      Just mod
                       -> do loadMessage "reusing:"
                             return mod
                      Nothing
                       -> do loadMessage "loading:"
                             ftime  <- liftIO $ getFileTime iface
                             (core,parseInlines) <- lift $ parseCore iface
                             outIFace <- liftIO $ copyIFaceToOutputDir term flags iface core
                             let mod = Module (Core.coreName core) outIFace (joinPath root stem) pkgQname pkgLocal []
                                                Nothing -- (error ("getting program from core interface: " ++ iface))
                                                  core (Left parseInlines) Nothing ftime
                             return mod
             loadFromModule (modPath mod){-iface-} root stem mod

      loadFromModule iface root source mod
        = -- trace ("load from module: " ++ iface ++ ": " ++ root ++ "/" ++ source) $
          do --     loaded = initialLoaded { loadedModule = mod
             --                            , loadedModules = allmods
             --                            }
             -- (loadedImp,impss) <- resolveImports term flags (dirname iface) loaded (map ImpCore (Core.coreProgImports (modCore mod)))
             (imports,resolved1) <- resolveImportModules name term flags (dirname iface) modules (map ImpCore (Core.coreProgImports (modCore mod)))
             let latest = maxFileTimes (map modTime imports)
             -- trace ("loaded iface: " ++ show iface ++ "\n time: "  ++ show (modTime mod) ++ "\n latest: " ++ show (latest)) $ return ()
             if (latest >= modTime mod
                  && not (null source)) -- happens if no source is present but (package) depencies have updated...
               then loadFromSource resolved1 root source -- load from source after all
               else do liftIO $ copyPkgIFaceToOutputDir term flags iface (modCore mod) (modPackageQPath mod) imports
                       let allmods = addOrReplaceModule mod resolved1
                       return (mod{ modSourcePath = joinPath root source }, allmods)


lookupImport :: FilePath {- interface name -} -> Modules -> Maybe Module
lookupImport imp [] = Nothing
lookupImport imp (mod:mods)
  = if (modPath mod == imp)
     then Just (mod)
     else lookupImport imp mods


searchPackageIface :: Flags -> FilePath -> Maybe PackageName -> Name -> IO (Maybe FilePath)
searchPackageIface flags currentDir mbPackage name
  = do let postfix = showModName name ++ ifaceExtension -- map (\c -> if c == '.' then '_' else c) (show name)
       case mbPackage of
         Nothing
          -> searchPackages (packages flags) currentDir "" postfix
         Just ""
          -> do let reliface = joinPath {- currentDir -} (buildDir flags) postfix  -- TODO: should be currentDir?
                exist <- doesFileExist reliface
                if exist then return (Just reliface)
                 else trace ("no iface at: " ++ reliface) $ return Nothing
         Just package
          -> searchPackages (packages flags) currentDir (head (splitPath package)) postfix


searchOutputIface :: Flags -> Name -> IO (Maybe FilePath)
searchOutputIface flags name
  = do let postfix = showModName name ++ ifaceExtension -- map (\c -> if c == '.' then '_' else c) (show name)
           iface = joinPath (buildDir flags) postfix
       exist <- doesFileExist iface
       -- trace ("search output iface: " ++ show name ++ ": " ++ iface ++ " (" ++ (if exist then "found" else "not found" ) ++ ")") $ return ()
       if exist then return (Just iface)
         else do let libIface = joinPaths [localLibDir flags, buildVariant flags, postfix]
                 libExist <- doesFileExist libIface
                 return (if (libExist) then ({-trace ("found lib iface: " ++ libIface) $ -} Just libIface) else Nothing)

searchSource :: Flags -> FilePath -> Name -> IO (Maybe (FilePath,FilePath,Name {-full mod name relative to root-}))
searchSource flags currentDir name
  = do mbFile <- searchSourceFile flags currentDir (show name)
       case mbFile of
        Just (root,stem)
          -> let mname = case dirname stem of
                           ""  -> name
                           pre -> -- trace ("found source: " ++ showTupled name ++ ", root: " ++ root ++ ", " ++ show pre ++ ", " ++ show (pathToModuleName pre)) $
                                  mergeCommonPath (pathToModuleName pre) name
             in return (Just (root,stem,mname))
        _ -> return Nothing

searchSourceFile :: Flags -> FilePath -> FilePath -> IO (Maybe (FilePath,FilePath))
searchSourceFile flags currentDir fname
  = do -- trace ("search source: " ++ fname ++ " from " ++ concat (intersperse ", " (currentDir:includePath flags))) $ return ()
       mbP <- searchPathsEx (currentDir : includePath flags) [sourceExtension,sourceExtension++".md"] [] fname
       case mbP of
         Just (root,stem) | root == currentDir
           -> return $ Just (makeRelativeToPaths (includePath flags) (joinPath root stem))
         _ -> return mbP

searchIncludeIface :: Flags -> FilePath -> Name -> IO (Maybe FilePath)
searchIncludeIface flags currentDir name
  = do -- trace ("search include iface: " ++ showModName name ++ " from " ++ currentDir) $ return ()
       mbP <- searchPathsEx (currentDir : includePath flags) [] [] (showModName name ++ ifaceExtension)
       case mbP of
         Just (root,stem)
           -> return $ Just (joinPath root stem)
         Nothing -> return Nothing

{---------------------------------------------------------------

---------------------------------------------------------------}
typeCheck :: Loaded -> Flags -> Int -> [Core.Import] -> UserProgram -> Error Loaded
typeCheck loaded flags line coreImports program
  = do -- static checks
       -- program1 <- {- mergeSignatures (colorSchemeFromFlags flags) -} (implicitPromotion program)
       let program0 = -- implicitPromotion (loadedConstructors loaded)
                      (bindingGroups program)
           -- (warnings1,(fixities1,defs1,program1)) <- staticCheck (colorSchemeFromFlags flags)
           -- (loadedFixities loaded) (loadedDefinitions loaded) program0
           program1  = program0
           warnings1 = []

           fixities0 = fixitiesNew [(name,fix) | FixDef name fix rng <- programFixDefs program0]
           fixities1 = fixitiesCompose (loadedFixities loaded) (fixities0)

       (program2,fixities2) <- fixityResolve (colorSchemeFromFlags flags) fixities1 program1

       let warnings = warnings1
           fname   = sourceName (programSource program)
           module1 = (moduleNull (getName program))
                               { modSourcePath = fname
                               , modPath = outName flags (showModName (getName program)) ++ ifaceExtension
                               , modProgram    = Just program
                               , modWarnings   = warnings
                               }
           -- module0 = loadedModule loaded
           loaded1 = loaded{ loadedModule      = module1
                           -- , loadedDefinitions = defs1
                           , loadedFixities    = fixities2
--                           , loadedModules     = (loadedModules loaded) ++
--                                                   (if null (modPath module1) then [] else [loadedModule loaded])
                           }

       addWarnings warnings (inferCheck loaded1 flags line coreImports program2 )


inferCheck :: Loaded -> Flags -> Int -> [Core.Import] -> UserProgram -> Error Loaded
inferCheck loaded0 flags line coreImports program
  = Core.runCorePhase (loadedUnique loaded0) $
    do -- kind inference
       
       (defs, kgamma, synonyms, newtypes, constructors, coreProgram, mbRangeMap0)
         <- inferKinds
              (isValueFromFlags flags)
              (colorSchemeFromFlags flags)
              (platform flags)
              (if (outHtml flags > 0) then Just rangeMapNew else Nothing)
              (loadedImportMap loaded0)
              (loadedKGamma loaded0)
              (loadedSynonyms loaded0)
              (loadedNewtypes loaded0)
              program

       let  gamma0  = gammaUnions [loadedGamma loaded0
                                  ,extractGamma (isValueFromFlags flags) True coreProgram
                                  ,extractGammaImports (importsList (loadedImportMap loaded0)) (getName program)
                                  ]
            loaded  = loaded0 { loadedKGamma  = kgamma
                              , loadedGamma   = gamma0
                              , loadedSynonyms= synonyms
                              , loadedNewtypes= newtypes -- newtypesCompose (loadedNewtypes loaded) newtypes
                              , loadedConstructors=constructors
                              }
            penv    = prettyEnv loaded flags
            
            traceDefGroups title  
              = do dgs <- Core.getCoreDefs 
                   trace (unlines (["","-----------------", title, "---------------"] ++ 
                          map showDef (Core.flattenDefGroups dgs))) $ return ()
              where 
                showDef def = show (Core.Pretty.prettyDef (penv{coreShowDef=True}) def)


       -- Type inference
       (gamma,cdefs,mbRangeMap)
         <- inferTypes
              penv
              mbRangeMap0
              (loadedSynonyms loaded)
              (loadedNewtypes loaded)
              (loadedConstructors loaded)
              (loadedImportMap loaded)
              (loadedGamma loaded)
              (getName program)
              defs 
       Core.setCoreDefs cdefs      
       
       -- check generated core
       let checkCoreDefs title = when (coreCheck flags) (trace ("checking " ++ title) $ 
                                                         Core.Check.checkCore False False penv gamma)    
       -- checkCoreDefs "initial"

       -- remove return statements
       unreturn penv
       -- checkCoreDefs "unreturn"
     
       -- initial simplify
       let ndebug  = optimize flags > 0
           simplifyX dupMax = simplifyDefs penv False {-unsafe-} ndebug (simplify flags) dupMax
           simplifyDupN     = when (simplify flags >= 0) $
                              simplifyX (simplifyMaxDup flags)
           simplifyNoDup    = simplifyX 0
       simplifyNoDup
       -- traceDefGroups "simplify1"

       -- inline: inline local definitions more aggressively (2x)
       when (optInlineMax flags > 0) $
         let inlines = if (isPrimitiveModule (Core.coreProgName coreProgram)) then loadedInlines loaded
                        else inlinesFilter (not . isPrimitiveName) (loadedInlines loaded)
         in inlineDefs penv (2*(optInlineMax flags)) inlines
       checkCoreDefs "inlined"
       -- traceDefGroups "inlined"
       
       -- specialize 
<<<<<<< HEAD
       specializeDefs <- Core.withCoreDefs (\defs -> extractSpecializeDefs (loadedInlines loaded) defs)
      --  traceM ("Spec defs:\n" ++ show specializeDefs)

       -- inline for multi-step specialization case
       inlineDefs penv (2*(optInlineMax flags)) specializeDefs
       
       when (optSpecialize flags) $
         specialize (specializeDefs `inlinesMerge` (loadedInlines loaded))
       -- traceDefGroups "specialize"

       -- lifting recursive functions to top level
=======
       specializeDefs <- -- if (isPrimitiveModule (Core.coreProgName coreProgram)) then return [] else 
                         Core.withCoreDefs (\defs -> extractSpecializeDefs defs)
       -- trace ("Spec defs:\n" ++ show specializeDefs) $ return ()
       
       when (optSpecialize flags) $
         specialize (inlinesExtends specializeDefs (loadedInlines loaded))
       -- traceDefGroups "specialized"
          
       -- lifting recursive functions to top level (must be after specialize)
>>>>>>> 2316022c
       liftFunctions penv
       checkCoreDefs "lifted"      
      
       simplifyNoDup
       coreDefsInlined <- Core.getCoreDefs
       -- traceDefGroups "simplify2"

       ------------------------------
       -- backend optimizations 

       -- tail-call-modulo-cons optimization
       when (optctail flags) $
         ctailOptimize penv (platform flags) newtypes gamma (optctailInline flags) 
      
       -- transform effects to explicit monadic binding (and resolve .open calls)
       when (enableMon flags && not (isPrimitiveModule (Core.coreProgName coreProgram))) $
          -- trace "monadic transform" $
          do Core.Monadic.monTransform penv
             openResolve penv gamma           -- must be after monTransform
       checkCoreDefs "monadic transform"  
       
       -- full simplification
       -- simplifyDupN 
       -- traceDefGroups "open resolved"  

       -- monadic lifting to create fast inlined paths
       monadicLift penv
       checkCoreDefs "monadic lifting"
       -- traceDefGroups "monadic lift"

      -- now inline primitive definitions (like yield-bind)
       inlineDefs penv (2*optInlineMax flags) (inlinesFilter isPrimitiveName (loadedInlines loaded))  
      
       -- remove remaining open calls; this may change effect types
       simplifyDefs penv True {-unsafe-} ndebug (simplify flags) 0 -- remove remaining .open

       -- final simplification
       simplifyDupN
       checkCoreDefs "final" 
       -- traceDefGroups "simplify final"

       -- Assemble core program and return
       coreDefsFinal <- Core.getCoreDefs
       uniqueFinal   <- unique
       -- traceM ("final: " ++ show uniqueFinal)
       let -- extract inline definitions to export
<<<<<<< HEAD
           localInlineDefs  = extractInlineDefs (optInlineMax flags) coreDefsFinal 
           allInlineDefs    = localInlineDefs ++ inlinesToList specializeDefs
=======
           localInlineDefs  = extractInlineDefs (optInlineMax flags) coreDefsInlined 
           allInlineDefs    = localInlineDefs ++ specializeDefs
>>>>>>> 2316022c

           coreProgramFinal 
            = uniquefy $
              coreProgram { Core.coreProgImports = coreImports
                          , Core.coreProgDefs = coreDefsFinal  
                          , Core.coreProgFixDefs = [Core.FixDef name fix | FixDef name fix rng <- programFixDefs program]
                          }

           loadedFinal = loaded { loadedGamma = gamma
                                , loadedUnique = uniqueFinal
                                , loadedModule = (loadedModule loaded){
                                                    modCore     = coreProgramFinal,
                                                    modRangeMap = mbRangeMap,
                                                    modInlines  = Right allInlineDefs
                                                  }
                                , loadedInlines = inlinesExtends allInlineDefs (loadedInlines loaded)
                                }

       return loadedFinal

{-
inferCheck :: Loaded -> Flags -> Int -> [Core.Import] -> UserProgram -> Error Loaded
inferCheck loaded flags line coreImports program1
  = -- trace ("typecheck: imports: " ++ show ((map Core.importName) coreImports)) $
    do -- kind inference
       (defs, {- conGamma, -} kgamma, synonyms, newtypes, constructors, {- coreTypeDefs, coreExternals,-} coreProgram1, unique3, mbRangeMap1)
         <- inferKinds
              (isValueFromFlags flags)
              (colorSchemeFromFlags flags)
              (platform flags)
              (if (outHtml flags > 0) then Just rangeMapNew else Nothing)
              (loadedImportMap loaded)
              (loadedKGamma loaded)
              (loadedSynonyms loaded)
              (loadedNewtypes loaded)
              (loadedUnique loaded)
              program1

       let  gamma0  = gammaUnions [loadedGamma loaded
                                  ,extractGamma (isValueFromFlags flags) True coreProgram1
                                  ,extractGammaImports (importsList (loadedImportMap loaded)) (getName program1)
                                  ]

            loaded3 = loaded { loadedKGamma  = kgamma
                            , loadedGamma   = gamma0
                            , loadedSynonyms= synonyms
                            , loadedNewtypes= newtypes -- newtypesCompose (loadedNewtypes loaded) newtypes
                            , loadedConstructors=constructors
                            , loadedUnique  = unique3
                            }
{-
       let coreImports = map toCoreImport (programImports program1)
           toCoreImport imp
            -- TODO: we cannot lookup an import this way due to clashing or relative module names
            = case lookupImport (importFullName imp) (loadedModules loaded3) of
                Just mod  -> Core.Import (importFullName imp) (packageName (packageMap flags) (modPath mod)) (importVis imp) (Core.coreProgDoc (modCore mod))
                Nothing   -> failure ("Compiler.Compile.codeGen: unable to find module: " ++ show (importFullName imp))
-}


       -- type inference
       let penv = prettyEnv loaded3 flags

       (gamma,coreDefs0,unique4,mbRangeMap2)
         <- inferTypes
              penv
              mbRangeMap1
              (loadedSynonyms loaded3)
              (loadedNewtypes loaded3)
              (loadedConstructors loaded3)
              (loadedImportMap loaded3)
              (loadedGamma loaded3)
              (getName program1)
              (loadedUnique loaded3)
              defs

       -- make sure generated core is valid
       if (not (coreCheck flags)) then return ()
        else -- trace "initial core check" $
             Core.Check.checkCore False False penv unique4 gamma coreDefs0

       -- remove return statements
       coreDefsUR <- unreturn penv coreDefs0
       -- let coreDefsUR = coreDefs0
       when (coreCheck flags) $ -- trace "return core check" $
                                Core.Check.checkCore False False penv unique4 gamma coreDefsUR

       let showDef def = show (Core.Pretty.prettyDef ((prettyEnvFromFlags flags){coreShowDef=True}) def)
           traceDefGroups title dgs = trace (unlines (["","-----------------", title, "---------------"] ++ map showDef (Core.flattenDefGroups dgs))) $ return ()

       -- traceDefGroups "unreturn" coreDefsUR

       -- simplify core
       let ndebug = optimize flags > 0
           (coreDefsSimp0,uniqueSimp0) = simplifyDefs False ndebug (simplify flags) (0) unique4 penv coreDefsUR

       -- traceDefGroups "lifted" coreDefsSimp0

       let specializeDefs = extractSpecializeDefs coreDefsSimp0
       traceM "Spec defs:"
       traceM (show specializeDefs)

       let (coreDefsSpec, uniqueSpec) 
            = if (optSpecialize flags)
                then specialize penv uniqueSimp0 (inlinesExtends specializeDefs (loadedInlines loaded3)) coreDefsSimp0
                else (coreDefsSimp0, uniqueSimp0)

       -- traceShowM coreDefsSpec
       -- mapM (Core.mapMDefGroup (\x -> traceShowM (Core.defName x) >> traceShowM (Core.defExpr x) >> pure x)) coreDefsSpec
            
       -- lifting recursive functions to top level
       let (coreDefsLifted0,uniqueLifted0) = liftFunctions penv uniqueSpec coreDefsSpec
       when (coreCheck flags) $ -- trace "lift functions core check" $
                                Core.Check.checkCore True True penv uniqueLifted0 gamma coreDefsLifted0

       let (coreDefsLifted,uniqueLifted) = simplifyDefs False ndebug (simplify flags) (0) uniqueLifted0 penv coreDefsLifted0

       traceDefGroups "lifted" coreDefsLifted

       -- constructor tail optimization
       let (coreDefsCTail,uniqueCTail)
                  = if (optctail flags)
                     then ctailOptimize penv (platform flags) newtypes gamma (optctailInline flags) coreDefsLifted uniqueLifted
                     else (coreDefsLifted, uniqueLifted)

       -- traceDefGroups "ctail" coreDefsCTail

       -- do monadic effect translation (i.e. insert binds)
       let uniqueMon = uniqueCTail
       let isPrimitiveModule = Core.coreProgName coreProgram1 == newName "std/core/types" ||
                               Core.coreProgName coreProgram1 == newName "std/core/hnd"
       coreDefsMon
           <- if (not (enableMon flags) || isPrimitiveModule)
               then return (coreDefsCTail)
               else do cdefs <- Core.Monadic.monTransform penv coreDefsCTail
                       -- recheck cps transformed core
                       when (coreCheck flags) $
                          -- trace "monadic core check" $
                          Core.Check.checkCore False False penv uniqueCTail gamma cdefs
                       return (cdefs)

       -- traceDefGroups "monadic" coreDefsMon

       -- resolve phantom .open
       let coreDefsOR = if isPrimitiveModule then coreDefsMon
                         else openResolve penv gamma coreDefsMon
           uniqueOR   = uniqueMon
       when (coreCheck flags) $ -- trace "open resolve core check" $
                                Core.Check.checkCore True False penv uniqueOR gamma coreDefsOR

       -- traceDefGroups "open resolve" coreDefsOR

       -- simplify coreF if enabled
       (coreDefsSimp,uniqueSimp)
                  <- if simplify flags < 0  -- if zero, we still run one simplify step to remove open applications
                      then return (coreDefsOR,uniqueOR)
                      else -- trace "simplify" $
                           do let (cdefs0,unique0) -- Core.Simplify.simplify $
                                          -- Core.Simplify.simplify
                                     = simplifyDefs False ndebug (simplify flags) (simplifyMaxDup flags) uniqueOR penv coreDefsOR
                              -- recheck simplified core
                              when (coreCheck flags) $
                                -- trace "after simplify core check 1" $
                                Core.Check.checkCore True False penv unique0 gamma cdefs0
                              return (cdefs0,unique0) -- $ simplifyDefs False 1 unique4a penv cdefs

       -- traceDefGroups "open resolve simplified" coreDefsSimp

       {-
       -- do monadic effect translation (i.e. insert binds)
       let uniqueMon = uniqueSimp
       coreDefsMon
           <- if (not (enableMon flags) ||
                  Core.coreProgName coreProgram1 == newName "std/core/types" ||
                  Core.coreProgName coreProgram1 == newName "std/core/hnd" )
               then return (coreDefsSimp)
               else do cdefs <- Core.Monadic.monTransform penv coreDefsSimp
                       -- recheck cps transformed core
                       when (coreCheck flags) $
                          trace "monadic core check" $ Core.Check.checkCore False False penv uniqueLift gamma cdefs
                       return (cdefs)

       traceDefGroups "monadic" coreDefsMon
       -}

       let (coreDefsMonL,uniqueMonL) = monadicLift penv uniqueSimp coreDefsSimp
       when (coreCheck flags) $ -- trace "monadic lift core check" $
                                Core.Check.checkCore True True penv uniqueMonL gamma coreDefsMonL
       -- traceDefGroups "monadic lift" coreDefsMonL

       -- do an inlining pass
       -- disable inline pass
       --  let (coreDefsInl,uniqueInl) = (coreDefsMonL, uniqueMonL) -- inlineDefs penv uniqueMonL (loadedInlines loaded3) coreDefsMonL
       let (coreDefsInl,uniqueInl) = inlineDefs penv uniqueMonL (loadedInlines loaded3) coreDefsMonL
       when (coreCheck flags) $ -- trace "inlined functions core check" $
                                Core.Check.checkCore True True penv uniqueInl gamma coreDefsInl

       -- and one more simplify
       (coreDefsSimp2,uniqueSimp2)
                  <- if simplify flags < 0  -- if zero, we still run one simplify step to remove open applications
                      then return (coreDefsInl,uniqueInl)
                      else -- trace "simplify" $
                           do let (cdefs0,unique0) -- Core.Simplify.simplify $
                                          -- Core.Simplify.simplify
                                     = simplifyDefs False ndebug (simplify flags) (simplifyMaxDup flags) uniqueInl penv coreDefsInl
                              -- recheck simplified core
                              when (coreCheck flags) $
                                -- trace "after simplify core check 2" $
                                Core.Check.checkCore True True penv unique0 gamma cdefs0
                              return (cdefs0,unique0) -- $ simplifyDefs False 1 unique4a penv cdefs

       -- traceDefGroups "inlined simplified" coreDefsSimp2

{-
       -- and one more simplify
       (coreDefsSimp3,uniqueSimp3)
                  <- if simplify flags < 0  -- if zero, we still run one simplify step to remove open applications
                      then return (coreDefsLifted,uniqueLift)
                      else -- trace "simplify" $
                           do let (cdefs0,unique0) -- Core.Simplify.simplify $
                                          -- Core.Simplify.simplify
                                     = simplifyDefs False (simplify flags) (simplifyMaxDup flags) uniqueLift penv coreDefsLifted
                              -- recheck simplified core
                              when (coreCheck flags) $
                                trace "after simplify core check 3" $Core.Check.checkCore True True penv unique0 gamma cdefs0
                              return (cdefs0,unique0) -- $ simplifyDefs False 1 unique4a penv cdefs
-}
       -- Assemble core program and return
       let coreDefsLast = coreDefsSimp2
           uniqueLast   = uniqueSimp2
           inlineDefs   = extractInlineDefs (coreInlineMax penv) coreDefsLast
           allInlineDefs = inlineDefs ++ specializeDefs

           coreProgram2 = -- Core.Core (getName program1) [] [] coreTypeDefs coreDefs0 coreExternals
                          uniquefy $
                          coreProgram1{ Core.coreProgImports = coreImports
                                      , Core.coreProgDefs = coreDefsLast  -- coreDefsSimp
                                      , Core.coreProgFixDefs = [Core.FixDef name fix | FixDef name fix rng <- programFixDefs program1]
                                      }

           loaded4 = loaded3{ loadedGamma = gamma
                            , loadedUnique = uniqueLast
                            , loadedModule = (loadedModule loaded3){
                                                modCore = coreProgram2,
                                                modRangeMap = mbRangeMap2,
                                                modInlines  = Right allInlineDefs
                                              }
                            , loadedInlines = inlinesExtends allInlineDefs (loadedInlines loaded3)
                            }

       return loaded4
-}

modulePath mod
  = let path = maybe "" (sourceName . programSource) (modProgram mod)
    in if null path
        then show nameInteractiveModule
        else path


capitalize s
  = case s of
      c:cs -> toUpper c : cs
      _    -> s


codeGen :: Terminal -> Flags -> CompileTarget Type -> Loaded -> IO Loaded
codeGen term flags compileTarget loaded
  = compilerCatch "code generation" term loaded $
    do let mod         = loadedModule loaded
           outBase     = outName flags (showModName (modName mod))

       let env      = (prettyEnvFromFlags flags){ context = loadedName loaded, importsMap = loadedImportMap loaded }
           outIface = outBase ++ ifaceExtension
           inlineDefs = case modInlines mod of
                          Right defs -> defs
                          Left _     -> []
           ifaceDoc = Core.Pretty.prettyCore env{ coreIface = True } (target flags) inlineDefs (modCore mod) <-> Lib.PPrint.empty

       -- create output directory if it does not exist
       createDirectoryIfMissing True (dirname outBase)

       -- remove existing kki file in case of errors
       removeFileIfExists outIface

       -- core
       let outCore  = outBase ++ ".core"
           coreDoc  = Core.Pretty.prettyCore env{ coreIface = False, coreShowDef = (showCore flags) } (target flags) inlineDefs (modCore mod)
                        <-> Lib.PPrint.empty
       when (genCore flags)  $
         do termPhase term "generate core"
            writeDocW 10000 outCore coreDoc  -- just for debugging
       when (showCore flags && target flags /= C) $
         do termDoc term coreDoc

       -- write documentation
       let fullHtml = outHtml flags > 1
           outHtmlFile  = outBase ++ "-source.html"
           source   = maybe sourceNull programSource (modProgram mod)
           cenv     = env{ colorizing=True }
       if (isLiteralDoc (sourceName source)) -- .kk.md
        then do termPhase term "write html document"
                withNewFilePrinter (outBase ++ ".md") $ \printer ->
                 colorize (modRangeMap mod) cenv (loadedKGamma loaded) (loadedGamma loaded) fullHtml (sourceName source) 1 (sourceBString source) printer
        else when (outHtml flags > 0) $
              do termPhase term "write html source"
                 withNewFilePrinter outHtmlFile $ \printer ->
                  colorize (modRangeMap mod) cenv (loadedKGamma loaded) (loadedGamma loaded) fullHtml (sourceName source) 1 (sourceBString source) printer
                 termPhase term "write html documentation"
                 withNewFilePrinter (outBase ++ ".xmp.html") $ \printer ->
                  genDoc cenv (loadedKGamma loaded) (loadedGamma loaded) (modCore mod) printer

       mbRun <- backend term flags (loadedModules loaded)  compileTarget  outBase (modCore mod)

       -- write interface file last so on any error it will not be written
       writeDocW 10000 outIface ifaceDoc
       ftime <- getFileTimeOrCurrent outIface
       let mod1 = (loadedModule loaded){ modTime = ftime }
           loaded1 = loaded{ loadedModule = mod1  }

       -- run the program
       when ((evaluate flags && isExecutable compileTarget)) $
        compilerCatch "program run" term () $
          case mbRun of
            Just run -> do termPhase term $ "evaluate"
                           termDoc term $ space
                           run
            _        -> termDoc term $ space

       return loaded1 -- { loadedArities = arities, loadedExternals = externals }
  where
    concatMaybe :: [Maybe a] -> [a]
    concatMaybe mbs  = concatMap (maybe [] (\x -> [x])) mbs

    backend :: Terminal -> Flags -> [Module] -> CompileTarget Type -> FilePath -> Core.Core -> IO (Maybe (IO()))
    backend  = case target flags of
                 CS -> codeGenCS
                 JS -> codeGenJS
                 _  -> codeGenC (modSourcePath (loadedModule loaded)) (loadedNewtypes loaded) (loadedUnique loaded)


-- CS code generation via libraries; this catches bugs in C# generation early on but doesn't take a transitive closure of dll's
codeGenCSDll:: Terminal -> Flags -> [Module] -> CompileTarget Type -> FilePath -> Core.Core -> IO (Maybe (IO()))
codeGenCSDll term flags modules compileTarget outBase core
  = compilerCatch "csharp compilation" term Nothing $
    do let (mbEntry,isAsync) = case compileTarget of
                                 Executable name tp -> (Just (name,tp), isAsyncFunction tp)
                                 _ -> (Nothing, False)
           cs  = csharpFromCore (buildType flags) (enableMon flags) mbEntry core
           outcs       = outBase ++ ".cs"
           searchFlags = "" -- concat ["-lib:" ++ dquote dir ++ " " | dir <- [buildDir flags] {- : includePath flags -}, not (null dir)] ++ " "

       termPhase term $ "generate csharp" ++ maybe "" (\(name,_) -> ": entry: " ++ show name) mbEntry
       writeDoc outcs cs
       when (showAsmCS flags) (termDoc term cs)

       let linkFlags  = concat ["-r:" ++ outName flags (showModName (Core.importName imp)) ++ dllExtension ++ " "
                                    | imp <- Core.coreProgImports core] -- TODO: link to correct package!
                        ++ "-r:System.Numerics.dll " ++ (if isAsync then "-r:" ++ outName flags "std_async.dll " else "")
           targetName = case compileTarget of
                          Executable _ _ -> dquote ((if null (exeName flags) then outBase else outName flags (exeName flags)) ++ exeExtension)
                          _              -> dquote (outBase ++ dllExtension)
           targetFlags= case compileTarget of
                          Executable _ _ -> "-t:exe -out:" ++ targetName
                          _              -> "-t:library -out:" ++ targetName
           debugFlags = (if (debug flags) then "-debug " else "") ++ (if (optimize flags >= 1) then "-optimize " else "")
       let cmd = (csc flags ++ " " ++ debugFlags ++ targetFlags ++ " -nologo -warn:4 " ++ searchFlags ++ linkFlags ++ dquote outcs)
       -- trace cmd $ return ()
       runSystemEcho term flags cmd
       -- run the program
       return (Just (runSystemEcho term flags targetName))

-- Generate C# through CS files without generating dll's
codeGenCS :: Terminal -> Flags -> [Module] -> CompileTarget Type -> FilePath -> Core.Core -> IO (Maybe (IO()))
codeGenCS term flags modules compileTarget outBase core
  = compilerCatch "csharp compilation" term Nothing $
    do let (mbEntry,isAsync) = case compileTarget of
                                 Executable name tp -> (Just (name,tp), isAsyncFunction tp)
                                 _ -> (Nothing, False)
           cs  = csharpFromCore (buildType flags) (enableMon flags) mbEntry core
           outcs       = outBase ++ ".cs"
           searchFlags = "" -- concat ["-lib:" ++ dquote dir ++ " " | dir <- [buildDir flags] {- : includePath flags -}, not (null dir)] ++ " "

       termPhase term $ "generate csharp" ++ maybe "" (\(name,_) -> ": entry: " ++ show name) mbEntry
       writeDoc outcs cs
       when (showAsmCS flags) (termDoc term cs)

       case mbEntry of
         Nothing -> return Nothing
         Just entry ->
          do let linkFlags  = "-r:System.Numerics.dll " -- ++ (if isAsync then "-r:" ++ outName flags "std_async.dll ")
                 sources    = concat [dquote (outName flags (showModName (modName mod)) ++ ".cs") ++ " " | mod <- modules]
                 targetName = dquote ((if null (exeName flags) then outBase else outName flags (exeName flags)) ++ exeExtension)
                 targetFlags= "-t:exe -out:" ++ targetName ++ " "
                 debugFlags = (if (debug flags) then "-debug -define:DEBUG " else "") ++ (if (optimize flags >= 1) then "-optimize " else "")
             let cmd = (csc flags ++ " " ++ targetFlags ++ debugFlags ++ " -nologo -warn:4 " ++ searchFlags ++ linkFlags ++ sources)
             runSystemEcho term flags cmd
             -- run the program
             return (Just (runSystemEcho term flags targetName))


codeGenJS :: Terminal -> Flags -> [Module] -> CompileTarget Type -> FilePath -> Core.Core -> IO (Maybe (IO ()))
codeGenJS term flags modules compileTarget outBase core
  = do let outjs = outBase ++ ".js"
       let mbEntry = case compileTarget of
                       Executable name tp -> Just (name,isAsyncFunction tp)
                       _                  -> Nothing
           extractImport mod = Core.Import (modName mod) (modPackageQName mod) Public ""
       let js    = javascriptFromCore (buildType flags) mbEntry (map extractImport modules) core
       termPhase term ( "generate javascript: " ++ outjs )
       writeDocW 80 outjs js
       when (showAsmJS flags) (termDoc term js)

       case mbEntry of
        Nothing -> return Nothing
        Just (name) ->
         do -- always generate an index.html file
            let outHtml = outName flags ((if (null (exeName flags)) then "index" else (exeName flags)) ++ ".html")
                contentHtml = text $ unlines $ [
                                "<!DOCTYPE html>",
                                "<html>",
                                "  <head>",
                                "    <meta charset=\"utf-8\">",
                                "    <script data-main='" ++ notdir (basename outjs) ++ "' src=\"node_modules/requirejs/require.js\"></script>",
                                "  </head>",
                                "  <body>",
                                "  </body>",
                                "</html>"
                              ]
            termPhase term ("generate index html: " ++ outHtml)
            writeDoc outHtml contentHtml
            -- copy amdefine
            let copyNodeModules fname
                  = let nname = "node_modules/" ++ fname
                    in copyTextIfNewer (rebuild flags) (joinPath (localShareDir flags) nname) (outName flags nname)
            mapM_ copyNodeModules ["amdefine/amdefine.js","amdefine/package.json",
                                   "requirejs/require.js","requirejs/package.json"]


            -- try to ensure require.js is there
            -- TODO: we should search along the node_modules search path
            {-mbReq <- searchPackages (packages flags) (buildDir flags) "requirejs" "require.js"
            case mbReq of
              Just reqPath -> copyTextIfNewer (rebuild flags) reqPath (outName flags "require.js")
              Nothing      -> trace "could not find requirejs" $ return () -- TODO: warning?
            -}
            case host flags of
              Browser ->
               do return (Just (runSystemEcho term flags (dquote outHtml ++ " &")))
              _ ->
               do return (Just (runCommand term flags ["node","--stack-size=100000",outjs]))




codeGenC :: FilePath -> Newtypes -> Int -> Terminal -> Flags -> [Module] -> CompileTarget Type -> FilePath -> Core.Core -> IO (Maybe (IO ()))
codeGenC sourceFile newtypes unique0 term flags modules compileTarget outBase core0
 = -- compilerCatch "c compilation" term Nothing $
   do let outC = outBase ++ ".c"
          outH = outBase ++ ".h"
          sourceDir = dirname sourceFile
      let mbEntry = case compileTarget of
                      Executable name tp -> Just (name,isAsyncFunction tp)
                      _                  -> Nothing
      let -- (core,unique) = parcCore (prettyEnvFromFlags flags) newtypes unique0 core0
          (cdoc,hdoc,bcore) = cFromCore (buildType flags) sourceDir (prettyEnvFromFlags flags) (platform flags)
                                newtypes unique0 (parcReuse flags) (parcSpecialize flags) (parcReuseSpec flags)
                                mbEntry core0
          bcoreDoc  = Core.Pretty.prettyCore (prettyEnvFromFlags flags){ coreIface = False, coreShowDef = True } C [] bcore
      -- writeDocW 120 (outBase ++ ".c.core") bcoreDoc
      when (showCore flags) $
        do termDoc term bcoreDoc

      termPhase term ( "generate c: " ++ outBase )
      writeDocW 120 outC (cdoc <.> linebreak)
      writeDocW 120 outH (hdoc <.> linebreak)
      when (showAsmC flags) (termDoc term (hdoc <//> cdoc))

      -- copy libraries
      let cc       = ccomp flags
          eimports = externalImportsFromCore bcore
          clibs    = clibsFromCore flags bcore 
      mapM_ (copyCLibrary term flags cc) eimports

      -- compile      
      ccompile term flags cc outBase [outC] 

      -- compile and link?
      case mbEntry of
       Nothing -> return Nothing
       Just _ ->
         do currentDir <- getCurrentDirectory
            -- kklibInstallDir = joinPath kklibDir "out/install"
            -- installKKLib term flags kklibDir kklibInstallDir cmakeGeneratorFlag cmakeConfigTypeFlag buildVariant

            let mainModName= showModName (Core.coreProgName core0)
                mainName   = if null (exeName flags) then mainModName else exeName flags
                mainExe    = outName flags mainName

            -- build kklib for the specified build variant
            -- cmakeLib term flags cc "kklib" (ccLibFile cc "kklib") cmakeGeneratorFlag
            kklibObj <- kklibBuild term flags cc "kklib" (ccObjFile cc "kklib")

            let objs   = [kklibObj] ++
                         [outName flags (ccObjFile cc (showModName mname)) 
                         | mname <- (map modName modules ++ [Core.coreProgName core0])]
                syslibs= concat [csyslibsFromCore flags mcore | mcore <- map modCore modules]
                         ++ ccompLinkSysLibs flags
                         ++ (if onWindows then ["bcrypt","psapi","advapi32"]
                                          else ["m","pthread"])
                libs   = -- ["kklib"] -- [normalizeWith '/' (outName flags (ccLibFile cc "kklib"))] ++ ccompLinkLibs flags
                         -- ++ 
                         clibs 
                         ++
                         concat [clibsFromCore flags mcore | mcore <- map modCore modules]

                libpaths = map (\lib -> outName flags (ccLibFile cc lib)) libs
 
                clink  = concat $
                         [ [ccPath cc]
                         , ccFlags cc
                         , ccFlagsBuildFromFlags cc flags
                         , ccTargetExe cc mainExe
                         ]
                         ++ [objs]
                         ++ [ccFlagsLink cc]  -- must be last due to msvc
                         -- ++ [ccAddLibraryDir cc (buildDir flags)]
                         ++ map (ccAddLib cc) libpaths  -- libs
                         ++ map (ccAddSysLib cc) syslibs
                         

            termPhaseDoc term (color (colorInterpreter (colorScheme flags)) (text "linking:") <+>
                               color (colorSource (colorScheme flags)) (text mainName))
            runCommand term flags clink

            termPhaseDoc term $ color (colorInterpreter (colorScheme flags)) (text "created:") <+>
                                  color (colorSource (colorScheme flags)) (text (normalizeWith pathSep mainExe))
            let cmdflags = if (showElapsed flags) then " --kktime" else ""
            return (Just (runSystemEcho term flags (dquote mainExe ++ cmdflags ++ " " ++ execOpts flags))) -- use shell for proper rss accounting


ccompile :: Terminal -> Flags -> CC -> FilePath -> [FilePath] -> IO ()
ccompile term flags cc ctargetObj csources 
  = do let cmdline = concat $
                      [ [ccPath cc]
                      , ccFlags cc
                      , ccFlagsWarn cc
                      , ccFlagsBuildFromFlags cc flags
                      , ccFlagsCompile cc
                      , ccIncludeDir cc (localShareDir flags ++ "/kklib/include")
                      ]
                      ++
                      map (ccIncludeDir cc) (ccompIncludeDirs flags)
                      ++
                      map (ccAddDef cc) (ccompDefs flags)
                      ++
                      [ ccTargetObj cc (notext ctargetObj)
                      , csources
                      ]
       runCommand term flags cmdline


copyCLibrary :: Terminal -> Flags -> CC -> [(String,String)] -> IO ()
copyCLibrary term flags cc eimport
  = copyCLibraryX term flags cc eimport 0

copyCLibraryX term flags cc eimport tries
  = do let clib = case Core.eimportLookup (buildType flags) "library" eimport of
                    Just lib -> lib
                    Nothing  -> case lookup "vcpkg" eimport of
                                  Just pkg -> pkg
                                  Nothing  -> ""
       if (null clib) then return () else 
         do mbPath <- -- looking for specific suffixes is not ideal but it differs among plaforms (e.g. pcre2-8 is only pcre2-8d on Windows)
                      -- and the actual name of the library is not easy to extract from vcpkg (we could read 
                      -- the lib/config/<lib>.pc information and parse the Libs field but that seems fragile as well)
                      let suffixes = (if (buildType flags <= Debug) then ["d","_d","-debug","_debug"] else [])
                      in searchPathsSuffixes (ccompLibDirs flags) [] suffixes (ccLibFile cc clib)                     
            case mbPath of
                Just fname -> copyLibFile fname clib
                _ -> if (tries > 0) 
                      then nosuccess clib
                      else do ok <- vcpkgInstall term flags cc eimport clib
                              if (not ok)
                                then nosuccess clib
                                else copyCLibraryX term flags cc eimport (tries + 1)  -- try again 
                    
  where
    nosuccess clib
      = raiseIO ("unable to find C library " ++ clib)
    copyLibFile fname clib    
      = do termPhaseDoc term (color (colorInterpreter (colorScheme flags)) (text "library:") <+>
              color (colorSource (colorScheme flags)) (text fname))         
           -- this also renames a suffixed libname to a canonical name (e.g. <vcpkg>/pcre2-8d.lib -> <out>/pcre2-8.lib) 
           copyBinaryIfNewer False fname (outName flags (ccLibFile cc clib))


termWarning term flags doc
  = termDoc term $ color (colorWarning (colorSchemeFromFlags flags)) (text "warning:" <+> doc)

vcpkgInstall :: Terminal -> Flags -> CC -> [(String,String)] -> FilePath -> IO Bool
{-
vcpkgInstall term flags cc eimport clib | onWindows && (ccName cc `startsWith` "mingw")
  = do termWarning term flags $
        text "unable to find C library:" <+> color (colorSource (colorScheme flags)) (text clib) <->
        text "   hint: currently using the \"mingw\" compiler but to use external \".lib\" libraries" <->
        text "         on Windows you need to use the \"clang-cl\" or \"cl\" (msvc) compiler." <->
        text "         run from an 'x64 Native Tools Command' window and install clang-cl from" <-> 
        text "         <https://llvm.org/builds>"
       return False
-}    
vcpkgInstall term flags cc eimport clib
  = case lookup "vcpkg" eimport of
      Nothing  -> 
        do termWarning term flags $
              text "unable to find C library:" <+> color (colorSource (colorScheme flags)) (text clib) <->
              text "   hint: provide \"--cclibdir\" as an option, or use \"syslib\" in an extern import?"
           return False
      Just pkg -> 
        do vcpkgExist <- doesFileExist (vcpkg flags)
           if (not vcpkgExist)
             then do termWarning term flags ( 
                       text "this module requires vcpkg to install the" <+> clrSource (text clib) <+> text "library." <->
                       text "   hint: specify the root directory of vcpkg using the" <+> clrSource (text "--vcpkg=<dir>") <+> text "option" <->
                       text "         and/or install vcpkg from <" <.> clrSource (text "https://github.com/microsoft/vcpkg#getting-started") <.> text ">" <->
                       text "         (install in " <.> clrSource (text "~/vcpkg") <.> text " to be found automatically by the koka compiler)"
                       )
                     return False
             else do pkgExist <- doesDirectoryExist (joinPaths [vcpkgRoot flags,"packages",pkg ++ "_" ++ vcpkgTriplet flags])
                     if (pkgExist)  
                       then termWarning term flags $ 
                            text "vcpkg" <+> clrSource (text pkg) <+> 
                            text "is installed but the library" <+> clrSource (text clib) <+> 
                            text "is not found."
                            {- <.>
                            (if (buildType flags == Debug) 
                               then linebreak <.> text ("   hint: perhaps specify the 'library-debug=\"" ++ clib ++ "d\"' import field?")
                               else Lib.PPrint.empty) -}
                       else return ()
                     let install = [vcpkg flags,
                                    "install",
                                    pkg ++ ":" ++ vcpkgTriplet flags,
                                    "--disable-metrics"]                               
                     if (not (vcpkgAutoInstall flags))
                       then do termWarning term flags (text "this module requires the vcpkg package" 
                                                        <+> color (colorSource (colorScheme flags)) (text pkg) 
                                                        <+> text "-- install the package as:" 
                                        <-> text "         >" <+> color (colorSource (colorScheme flags)) (text (unwords install))
                                        <-> text "         to install the required C library and header files")
                               return False
                       else do termPhaseDoc term (color (colorInterpreter (colorScheme flags)) (text "install: vcpkg package:") <+>
                                 color (colorSource (colorScheme flags)) (text pkg))
                               runCommand term flags install
                               return True -- (joinPaths [vcpkgLibDir flags,ccLibFile cc clib])
  where
    clrSource doc = color (colorSource (colorScheme flags)) doc

clibsFromCore flags core    = externalImportKeyFromCore (buildType flags) core "library"
csyslibsFromCore flags core = externalImportKeyFromCore (buildType flags) core "syslib"

externalImportKeyFromCore :: BuildType -> Core.Core -> String -> [String]
externalImportKeyFromCore buildType core key
  = catMaybes [Core.eimportLookup buildType key keyvals  | keyvals <- externalImportsFromCore core]

externalImportsFromCore :: Core.Core -> [[(String,String)]]
externalImportsFromCore core 
  = [keyvals  | Core.ExternalImport imports _ <- Core.coreProgExternals core, (C,keyvals) <- imports]


kklibBuild :: Terminal -> Flags -> CC -> String -> FilePath -> IO FilePath
kklibBuild term flags cc name {-kklib-} objFile {-libkklib.o-}
  = do let objPath = outName flags objFile  {-out/v2.x.x/clang-debug/libkklib.o-}
       exist <- doesFileExist objPath
       let binObjPath = joinPath (localLibDir flags) (buildVariant flags ++ "/" ++ objFile)
       let srcLibDir  = joinPath (localShareDir flags) (name)
       binExist <- doesFileExist binObjPath
       binNewer <- if (not binExist) then return False
                   else if (not exist) then return True
                   else do cmp <- fileTimeCompare binObjPath objPath
                           return (cmp==GT)
       srcNewer <- if (binNewer) then return False -- no need to check
                   else if (not exist) then return True
                   else do cmp <- fileTimeCompare (srcLibDir ++ "/include/kklib.h") objPath
                           return (cmp==GT)
       -- putStrLn ("binObjPath: " ++ binObjPath ++ ", newer: " ++ show binNewer)
       if (not binNewer && not srcNewer && not (rebuild flags)) 
        then return ()
         else if (binNewer)
           then -- use pre-compiled installed binary
                copyBinaryFile binObjPath objPath
           else -- todo: check for installed binaries for the library
                -- compile kklib from sources
                do termDoc term $ color (colorInterpreter (colorScheme flags)) (text ("compile:")) <+>
                                   color (colorSource (colorScheme flags)) (text name) <+>
                                    color (colorInterpreter (colorScheme flags)) (text "from:") <+>
                                     color (colorSource (colorScheme flags)) (text srcLibDir)
                   let flags0 = if (useStdAlloc flags) then flags 
                                  else flags{ ccompIncludeDirs = ccompIncludeDirs flags ++ [localShareDir flags ++ "/kklib/mimalloc/include"] }
                       flags1 = flags0{ ccompDefs = ccompDefs flags ++ 
                                                    [("KK_COMP_VERSION","\"" ++ version ++ "\""),
                                                     ("KK_CC_NAME", "\"" ++ ccName cc ++ "\"")] }
                   ccompile term flags1 cc objPath [joinPath srcLibDir "src/all.c"] 
       return objPath


cmakeLib :: Terminal -> Flags -> CC -> String -> FilePath -> [String] -> IO ()
cmakeLib term flags cc libName {-kklib-} libFile {-libkklib.a-} cmakeGeneratorFlag
  = do let libPath = outName flags libFile  {-out/v2.x.x/clang-debug/libkklib.a-}
       exist <- doesFileExist libPath
       let binLibPath = joinPath (localLibDir flags) (buildVariant flags ++ "/" ++ libFile)
       let srcLibDir  = joinPath (localShareDir flags) (libName)
       binExist <- doesFileExist binLibPath
       binNewer <- if (not binExist) then return False
                   else if (not exist) then return True
                   else do cmp <- fileTimeCompare binLibPath libPath
                           return (cmp==GT)
       srcNewer <- if (binNewer) then return False -- no need to check
                   else if (not exist) then return True
                   else do cmp <- fileTimeCompare (srcLibDir ++ "/include/kklib.h") libPath
                           return (cmp==GT)
       -- putStrLn ("binLibPath: " ++ binLibPath ++ ", newer: " ++ show binNewer)
       if (not binNewer && not srcNewer && not (rebuild flags)) then return ()
         else if (binNewer)
           then -- use pre-compiled installed binary
                copyBinaryFile binLibPath libPath
           else -- todo: check for installed binaries for the library
                do termDoc term $ color (colorInterpreter (colorScheme flags)) (text ("cmake  :")) <+>
                                   color (colorSource (colorScheme flags)) (text libName) <+>
                                    color (colorInterpreter (colorScheme flags)) (text "from:") <+>
                                     color (colorSource (colorScheme flags)) (text srcLibDir)
                   let cmakeDir    = outName flags libName
                       cmakeConfigType = "-DCMAKE_BUILD_TYPE=" ++
                                         (case (buildType flags) of
                                             DebugFull -> "Debug"
                                             Debug -> "Debug"
                                             RelWithDebInfo -> "RelWithDebInfo"
                                             Release -> "Release")
                       cmakeConfig =  [ cmake flags
                                      , "-E", "chdir", cmakeDir   -- see above for chdir
                                      , cmake flags
                                      ]
                                      ++ cmakeGeneratorFlag ++
                                      [ cmakeConfigType
                                      , "-DCMAKE_C_COMPILER=" ++ (basename (ccPath cc))
                                      , "-DCMAKE_INSTALL_PREFIX=" ++ (buildDir flags)
                                      , "-DKK_COMP_VERSION=" ++ version
                                      , (if (asan flags) then "-DKK_DEBUG_SAN=address" else "")
                                      ]
                                      ++ unquote (cmakeArgs flags) ++
                                      [ srcLibDir ]

                       cmakeBuild  = [cmake flags, "--build", cmakeDir]
                       -- cmakeInstall= cmake flags ++ " --build " ++ dquote cmakeDir ++ " --target install"   -- switch "--install" is not available before cmake 3.15
                   createDirectoryIfMissing True cmakeDir
                   runCommand term flags cmakeConfig
                   runCommand term flags cmakeBuild
                   copyBinaryFile (cmakeDir ++ "/" ++ libFile) libPath


-- emit helpful messages if dependencies are not installed (cmake etc)
checkCMake :: Terminal -> Flags -> IO ()
checkCMake term flags
  = do paths   <- getEnvPaths "PATH"
       mbCMake <- searchPaths paths [exeExtension] (cmake flags)
       case mbCMake of
         Nothing -> do termDoc term (text ("error: '" ++ cmake flags ++ "' command cannot be found.") <->
                                     text " hint: install from <https://cmake.org/download/> or using 'sudo apt-get install cmake'")
                       return ()
         Just _  -> if (not (onWindows))
                     then return ()
                     else do vsDir <- getEnvVar "VSINSTALLDIR"
                             if (null vsDir)
                              then -- bare windows prompt: check for Ninja, and if using clang
                                   do mbNinja <- searchPaths paths [exeExtension] "ninja"
                                      case mbNinja of
                                        Nothing -> do termDoc term (text "error: 'ninja' build system not found" <->
                                                                    text " hint: run from a Visual Studio 'x64 Native Tools Command Prompt'" <->
                                                                    text "       or install 'ninja' from <https://github.com/ninja-build/ninja/releases>")
                                                      return ()
                                        Just _  -> return ()
                                                   {-do cc <- getEnvVar "CC"
                                                      if (cc=="clang")
                                                       then do termDoc term (text "When using 'clang' you must run in a 'x64 Native Tools Command Prompt'")
                                                               return ()
                                                       else return ()-}
                              else -- visual studio prompt
                                   return ()



onWindows :: Bool
onWindows
  = (exeExtension == ".exe")

runSystemEcho :: Terminal -> Flags -> String -> IO ()
runSystemEcho term flags cmd
  = do when (verbose flags >= 2) $
         termPhase term ("shell> " ++ cmd)
       runSystem cmd

runCommand :: Terminal -> Flags -> [String] -> IO ()
runCommand term flags cargs@(cmd:args)
  = do let command = unwords (cmd : map showArg args)
           showArg arg = if (' ' `elem` arg) then show arg else arg
       when (verbose flags >= 2) $
         termPhase term ("command> " ++ command) -- cmd ++ " [" ++ concat (intersperse "," args) ++ "]")
       runCmd cmd (filter (not . null) args) 
        `catchIO` (\msg -> raiseIO ("error  : " ++ msg ++ "\ncommand: " ++ command ))


joinWith sep xs
  = concat (intersperse sep xs)

copyIFaceToOutputDir :: Terminal -> Flags -> FilePath -> Core.Core -> IO FilePath
copyIFaceToOutputDir term flags iface core
  -- | host flags == Node && target flags == JS = return ()
  -- | otherwise
  = do let outIFace = outName flags (notdir iface)
           withExt fname ext = notext fname ++ ext
       -- trace ("copy iface: " ++ iface ++ " to " ++ outIFace) $ return ()
       copyTextIfNewer (rebuild flags) iface outIFace
       if (CS == target flags)
        then do let libSrc = notext iface ++ dllExtension
                let libOut = notext outIFace ++ dllExtension
                copyBinaryIfNewer (rebuild flags) libSrc libOut
        else return ()
       if (JS == target flags)
        then do let jsSrc = notext iface ++ ".js"
                let jsOut = notext outIFace ++ ".js"
                -- copyTextFileWith  jsSrc jsOut (packagePatch iface (targetPath) imported)
                copyTextIfNewer (rebuild flags) jsSrc jsOut
        else return ()
       if (C == target flags)
        then do copyTextIfNewer (rebuild flags) (withExt iface ".c") (withExt outIFace ".c")
                copyTextIfNewer (rebuild flags) (withExt iface ".h") (withExt outIFace ".h")
                let cc = ccomp flags
                    srcDir = dirname iface
                copyBinaryIfNewer (rebuild flags) (ccObjFile cc (notext iface)) (ccObjFile cc (notext outIFace))
                mapM_ (\clib -> 
                  do let libFile = ccLibFile cc clib
                     -- todo: only copy if it exists?
                     copyBinaryIfNewer (rebuild flags) (joinPath srcDir libFile) (outName flags libFile)
                 ) (clibsFromCore flags core)
        else return ()
       return outIFace

copyPkgIFaceToOutputDir :: Terminal -> Flags -> FilePath -> Core.Core -> PackageName -> [Module] -> IO ()
copyPkgIFaceToOutputDir term flags iface core targetPath imported
  -- | host flags == Node && target flags == JS = return ()
  -- | otherwise
  = do outIFace <- copyIFaceToOutputDir term flags iface core
       if (JS == target flags)
        then do let outJs = notext outIFace ++ ".js"
                content <- readTextFile outJs
                case content of
                  Nothing -> return ()
                  Just content -> writeTextFile outJs (packagePatch iface (targetPath) imported content)
        else return ()

packagePatch :: FilePath -> PackageName -> [Module] -> (String -> String)
packagePatch iface current imported source
  = let mapping = [("'" ++ modPackagePath imp ++ "/" ++ basename (modPath imp) ++ "'",
                      "'" ++ makeRelativeToDir (modPackageQPath imp) current ++ "/" ++ basename (modPath imp) ++ "'")
                    | imp <- imported, not (null (modPackageName imp))]
    in -- trace ("patch: " ++ current ++ "/" ++ notdir iface ++ ":\n  " ++ show mapping) $
       case span (\l -> not (startsWith l "define([")) (lines source) of
         (pre,line:post)
           -> let rline = replaceWith mapping line
              in -- trace ("replace with: " ++ show mapping ++ "\n" ++ line ++ "\n" ++ rline) $
                  unlines $ pre ++ (rline : post)
         _ -> source
  where
    makeRelativeToDir :: FilePath -> FilePath -> FilePath
    makeRelativeToDir  target current
      = let pre         = commonPathPrefix current target
            currentStem = drop (length pre) current
            targetStem  = drop (length pre) target
            relative    = concatMap (const "../") $ filter (not . null) $ splitPath currentStem
        in (if null relative then "./" else relative) ++ targetStem

    replaceWith mapping "" = ""
    replaceWith mapping s
      = case filter (startsWith s . fst) mapping of
          ((pattern,replacement):_) -> replacement ++ replaceWith mapping (drop (length pattern) s)
          _                         -> head s : replaceWith mapping (tail s)


showModName name
  = moduleNameToPath name -- asciiEncode True (show name)

dquote s
  = "\"" ++ s ++ "\""


posixOutName flags s
 = normalizeWith '/' (outName flags s)


ifaceExtension
  = sourceExtension ++ "i"


compilerCatch comp term defValue io
  = io `catchSystem` \msg ->
    do (termError term) (ErrorIO (hang 2 $ text ("failure during " ++ comp ++ ":")
                                           <-> string msg)) -- (fillSep $ map string $ words msg)))
       return defValue


isJust (Just _) = True
isJust _        = False

catchSystem io f
  = io `catchIO` (\msg -> let cmdFailed = "command failed:" in
                          if (cmdFailed `isPrefixOf` msg)
                           then f (drop (length cmdFailed) msg)
                           else f msg)<|MERGE_RESOLUTION|>--- conflicted
+++ resolved
@@ -62,11 +62,7 @@
 import Core.FunLift           ( liftFunctions )
 import Core.Monadic           ( monTransform )
 import Core.MonadicLift       ( monadicLift )
-<<<<<<< HEAD
-import Core.Inlines           ( inlinesExtends, extractInlineDefs, inlinesMerge, inlinesToList )
-=======
-import Core.Inlines           ( inlinesExtends, extractInlineDefs, inlinesFilter )
->>>>>>> 2316022c
+import Core.Inlines           ( inlinesExtends, extractInlineDefs, inlinesMerge, inlinesToList, inlinesFilter )
 import Core.Inline            ( inlineDefs )
 import Core.Specialize
 
@@ -885,19 +881,6 @@
        -- traceDefGroups "inlined"
        
        -- specialize 
-<<<<<<< HEAD
-       specializeDefs <- Core.withCoreDefs (\defs -> extractSpecializeDefs (loadedInlines loaded) defs)
-      --  traceM ("Spec defs:\n" ++ show specializeDefs)
-
-       -- inline for multi-step specialization case
-       inlineDefs penv (2*(optInlineMax flags)) specializeDefs
-       
-       when (optSpecialize flags) $
-         specialize (specializeDefs `inlinesMerge` (loadedInlines loaded))
-       -- traceDefGroups "specialize"
-
-       -- lifting recursive functions to top level
-=======
        specializeDefs <- -- if (isPrimitiveModule (Core.coreProgName coreProgram)) then return [] else 
                          Core.withCoreDefs (\defs -> extractSpecializeDefs defs)
        -- trace ("Spec defs:\n" ++ show specializeDefs) $ return ()
@@ -907,7 +890,6 @@
        -- traceDefGroups "specialized"
           
        -- lifting recursive functions to top level (must be after specialize)
->>>>>>> 2316022c
        liftFunctions penv
        checkCoreDefs "lifted"      
       
@@ -954,13 +936,8 @@
        uniqueFinal   <- unique
        -- traceM ("final: " ++ show uniqueFinal)
        let -- extract inline definitions to export
-<<<<<<< HEAD
-           localInlineDefs  = extractInlineDefs (optInlineMax flags) coreDefsFinal 
-           allInlineDefs    = localInlineDefs ++ inlinesToList specializeDefs
-=======
            localInlineDefs  = extractInlineDefs (optInlineMax flags) coreDefsInlined 
            allInlineDefs    = localInlineDefs ++ specializeDefs
->>>>>>> 2316022c
 
            coreProgramFinal 
             = uniquefy $
