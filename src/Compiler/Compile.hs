-----------------------------------------------------------------------------
-- Copyright 2012-2021, Microsoft Research, Daan Leijen.
--
-- This is free software; you can redistribute it and/or modify it under the
-- terms of the Apache License, Version 2.0. A copy of the License can be
-- found in the LICENSE file at the root of this distribution.
-----------------------------------------------------------------------------
{-
    Main module.
-}
-----------------------------------------------------------------------------
module Compiler.Compile( -- * Compile
                         compileFile
                       , compileModule
                       , compileModuleOrFile

                         -- * Interpreter
                       , compileExpression, compileType
                       , compileValueDef, compileTypeDef
                       , compileProgram
                       , gammaFind

                         -- * Types
                       , Module(..)
                       , Loaded(..), initialLoaded, loadedName
                       , Terminal(..)
                       , searchSource
                       , CompileTarget(..)
                       ) where

import Lib.Trace              ( trace )
import Data.Char              ( isAlphaNum, toLower, isSpace )

import System.Directory       ( createDirectoryIfMissing, canonicalizePath, getCurrentDirectory, doesDirectoryExist )
import Data.Maybe             ( catMaybes )
import Data.List              ( isPrefixOf, intersperse )
import qualified Data.Set as S
import Control.Applicative
import Control.Monad          ( ap, when )
import qualified Control.Monad.Fail as F
import Common.Failure
import Lib.Printer            ( withNewFilePrinter )
import Common.Range           -- ( Range, sourceName )
import Common.Name            -- ( Name, newName, qualify, asciiEncode )
import Common.NamePrim        ( nameCoreHnd, isPrimitiveModule, nameExpr, nameType, nameInteractiveModule, nameSystemCore, nameMain, nameTpWrite, nameTpIO, nameTpCps, nameTpAsync, nameTpNamed, isPrimitiveName )
import Common.Error
import Common.File
import Common.ColorScheme
import Common.Message         ( table )
import Common.Syntax
import Common.Unique
import Syntax.Syntax
-- import Syntax.Lexer           ( readInput )
import Syntax.Parse           ( parseProgramFromFile, parseValueDef, parseExpression, parseTypeDef, parseType )

import Syntax.RangeMap
import Syntax.Colorize        ( colorize )
import Core.GenDoc            ( genDoc )
import Core.Check             ( checkCore )
import Core.UnReturn          ( unreturn )
import Core.OpenResolve       ( openResolve )
import Core.FunLift           ( liftFunctions )
import Core.Monadic           ( monTransform )
import Core.MonadicLift       ( monadicLift )
<<<<<<< HEAD
import Core.Inlines           ( inlinesExtends, extractInlineDefs, inlinesFilter )
import Core.Borrowed          ( Borrowed )
=======
import Core.Inlines           ( inlinesExtends, extractInlineDefs, inlinesMerge, inlinesToList, inlinesFilter, inlinesNew )
>>>>>>> cc6b7b68
import Core.Inline            ( inlineDefs )
import Core.Specialize

import Static.BindingGroups   ( bindingGroups )
import Static.FixityResolve   ( fixityResolve, fixitiesNew, fixitiesCompose )

import Kind.ImportMap
import Kind.Newtypes          ( Newtypes, newtypesCompose )
import Kind.Infer             ( inferKinds )
import Kind.Kind              ( kindEffect )

import Type.Type
import Type.Kind              ( containsHandledEffect, getHandledEffectX, extractHandledEffect )
import Type.Assumption        ( gammaLookupQ, extractGamma, infoType, NameInfo(..), gammaUnions, extractGammaImports, gammaLookup, gammaMap )
import Type.Infer             ( inferTypes )
import Type.Pretty hiding     ( verbose )
import Compiler.Options       ( Flags(..), CC(..), BuildType(..), buildType, ccFlagsBuildFromFlags, unquote,
                                prettyEnvFromFlags, colorSchemeFromFlags, prettyIncludePath, isValueFromFlags,
                                buildDir, outName, buildVariant )

import Compiler.Module

-- needed for code generation
import Data.Char              ( toUpper )
import Lib.PPrint             hiding (dquote)
import Platform.Config        ( version, exeExtension, dllExtension, libPrefix, libExtension, objExtension, pathSep, sourceExtension )

import Backend.CSharp.FromCore    ( csharpFromCore )
import Backend.JavaScript.FromCore( javascriptFromCore )
import Backend.C.FromCore         ( cFromCore )

import qualified Core.Core as Core
import Core.Simplify( simplifyDefs )
import Core.Uniquefy( uniquefy )
import qualified Core.Pretty
import Core.Parse(  parseCore )
import Core.CTail( ctailOptimize )

import System.Directory ( doesFileExist )
import Compiler.Package
-- import qualified Core.Check

-- Debugging
import Lib.Trace

import qualified Data.Map


{--------------------------------------------------------------------------
  Compilation
--------------------------------------------------------------------------}

data Terminal = Terminal{ termError :: ErrorMessage -> IO ()
                        , termPhase :: String -> IO ()
                        , termPhaseDoc :: Doc -> IO ()
                        , termType  :: Scheme -> IO ()
                        , termDoc   :: Doc -> IO ()
                        }


data IOErr a = IOErr (IO (Error a))

runIOErr :: IOErr a -> IO (Error a)
runIOErr (IOErr ie) = ie

liftError :: Error a -> IOErr a
liftError err = IOErr (return err)

liftIO :: IO a -> IOErr a
liftIO io = IOErr (do x <- io
                      return (return x))

lift :: IO (Error a) -> IOErr a
lift ie   = IOErr ie

instance Functor IOErr where
  fmap f (IOErr ie)  = IOErr (fmap (fmap f) ie)

instance Applicative IOErr where
  pure  = return
  (<*>) = ap

instance Monad IOErr where
  return x          = IOErr (return (return x))
  (IOErr ie) >>= f  = IOErr (do err <- ie
                                case checkError err of
                                   Right (x,w) -> case f x of
                                                   IOErr ie' -> do err <- ie'
                                                                   return (addWarnings w err)
                                   Left msg  -> return (errorMsg msg  ))

instance F.MonadFail IOErr where
  fail = liftError . fail


bindIO :: IO (Error a) -> (a -> IO (Error b)) -> IO (Error b)
bindIO io f
  = do err <- io
       case checkError err of
         Left msg -> return (errorMsg msg)
         Right (x,w)  -> fmap (addWarnings w) (f x)

gammaFind name g
  = case (gammaLookupQ name g) of
      [tp] -> tp
      []   -> failure ("Compiler.Compile.gammaFind: can't locate " ++ show name)
      _    -> failure ("Compiler.Compile.gammaFind: multiple definitions for " ++ show name)




compileExpression :: Terminal -> Flags -> Loaded -> CompileTarget () -> UserProgram -> Int -> String -> IO (Error Loaded)
compileExpression term flags loaded compileTarget program line input
  = runIOErr $
    do let qnameExpr = (qualify (getName program) nameExpr)
       def <- liftError (parseExpression (semiInsert flags) (show nameInteractiveModule) line qnameExpr input)
       let programDef = programAddDefs program [] [def]
       -- specialized code: either just call the expression, or wrap in a show function
       case compileTarget of
         -- run a particular entry point
         Executable name ()  | name /= nameExpr
           -> compileProgram' term flags (loadedModules loaded) compileTarget "<interactive>" programDef

         -- entry point is the expression: compile twice:
         --  first to get the type of the expression and create a 'show' wrapper,
         --  then to actually run the program
           | otherwise
           -> do ld <- compileProgram' term flags{ evaluate = False } (loadedModules loaded) Object {-compileTarget-}  "<interactive>" programDef
                 let tp = infoType (gammaFind qnameExpr (loadedGamma ld))
                     (_,_,rho) = splitPredType tp
                 -- _ <- liftError $ checkUnhandledEffects flags loaded nameExpr rangeNull rho
                 case splitFunType rho of
                   -- return unit: just run the expression (for its assumed side effect)
                   Just (_,_,tres)  | isTypeUnit tres
                      -> compileProgram' term flags (loadedModules ld) compileTarget  "<interactive>" programDef
                   -- check if there is a show function, or use generic print if not.
                   Just (_,_,tres)
                      -> do -- ld <- compileProgram' term flags (loadedModules ld0) Nothing "<interactive>" programDef
                            let matchShow (_,info) = let (_,_,itp) = splitPredType (infoType info)
                                                     in case splitFunType itp of
                                                          Just (targ:targs,_,_) | tres == snd targ && all (isOptional . snd) targs
                                                            -> True
                                                          _ -> False
                                r = rangeNull
                                mkApp e es = App e [(Nothing,x) | x <- es] r
                            case filter matchShow (gammaLookup (newName "show") (loadedGamma ld)) of
                              [(qnameShow,_)]
                                -> do let expression = mkApp (Var (qualify nameSystemCore (newName "println")) False r)
                                                        [mkApp (Var qnameShow False r) [mkApp (Var qnameExpr False r) []]]
                                      let defMain = Def (ValueBinder (qualify (getName program) nameMain) () (Lam [] expression r) r r)  r Public (DefFun []) InlineNever ""
                                      let programDef' = programAddDefs programDef [] [defMain]
                                      compileProgram' term flags (loadedModules ld) (Executable nameMain ()) "<interactive>" programDef'
                                      return ld

                              _  -> liftError $ errorMsg (ErrorGeneral rangeNull (text "no 'show' function defined for values of type:" <+> ppType (prettyEnvFromFlags flags) tres))
                                                     -- mkApp (Var (qualify nameSystemCore (newName "gprintln")) False r)
                                                     --   [mkApp (Var nameExpr False r) []]
                   Nothing
                    -> failure ("Compile.Compile.compileExpression: should not happen")
         -- no evaluation
         _ -> compileProgram' term flags (loadedModules loaded) compileTarget "<interactive>" programDef


errorModuleNotFound :: Flags -> Range -> Name -> ErrorMessage
errorModuleNotFound flags range name
  = ErrorGeneral range $ errorNotFound flags colorModule "module" (pretty name)

errorFileNotFound :: Flags -> FilePath -> ErrorMessage
errorFileNotFound flags name
  = ErrorIO $ text "error:" <+> errorNotFound flags colorSource "" (text name)

errorNotFound flags clr kind namedoc
  = text ("could not find" ++ (if null kind then "" else (" " ++ kind)) ++ ":") <+> color (clr cscheme) namedoc <->
    text "search path:" <+> prettyIncludePath flags
  where
    cscheme = colorSchemeFromFlags flags


prettyEnv loaded flags
  = (prettyEnvFromFlags flags){ context = loadedName loaded, importsMap = loadedImportMap loaded }


compileType :: Terminal -> Flags -> Loaded -> UserProgram -> Int -> String -> IO (Error Loaded)
compileType term flags loaded program line input
  = runIOErr $
    do let qnameType = qualify (getName program) nameType
       tdef <- liftError $ parseType (semiInsert flags) (show nameInteractiveModule) line nameType input
       let programDef = programAddDefs (programRemoveAllDefs program) [tdef] []
       -- typeCheck (loaded) flags line programDef
       compileProgram' term flags (loadedModules loaded) Object "<interactive>" programDef


compileValueDef :: Terminal -> Flags -> Loaded -> UserProgram -> Int -> String -> IO (Error (Name,Loaded))
compileValueDef term flags loaded program line input
  = runIOErr $
    do def <- liftError $ parseValueDef (semiInsert flags) (show nameInteractiveModule) line input
       let programDef = programAddDefs program [] [def]
       ld <- compileProgram' term flags (loadedModules loaded) Object "<interactive>" programDef
       return (qualify (getName program) (defName def),ld)

compileTypeDef :: Terminal -> Flags -> Loaded -> UserProgram -> Int -> String -> IO (Error (Name,Loaded))
compileTypeDef term flags loaded program line input
  = runIOErr $
    do (tdef,cdefs) <- liftError $ parseTypeDef (semiInsert flags) (show nameInteractiveModule) line input
       let programDef = programAddDefs program [tdef] cdefs
       ld <- compileProgram' term flags (loadedModules loaded) Object "<interactive>" programDef
       return (qualify (getName program) (typeDefName tdef),ld)


{---------------------------------------------------------------
  compileFile/Module
  These are meant to be called from the interpreter/main compiler
---------------------------------------------------------------}

compileModuleOrFile :: Terminal -> Flags -> Modules -> String -> Bool -> IO (Error Loaded)
compileModuleOrFile term flags modules fname force
  | any (not . validModChar) fname = compileFile term flags modules Object fname
  | otherwise
    = -- trace ("compileModuleOrFile: " ++ show fname ++ ", modules: " ++ show (map modName modules)) $
      do let modName = pathToModuleName fname
         exist <- searchModule flags "" modName
         case (exist) of
          Just (fpath) -> compileModule term (if force then flags{ forceModule = fpath } else flags)
                                      modules modName
          _       -> do fexist <- searchSourceFile flags "" fname
                        runIOErr $
                         case (fexist) of
                          Just (root,stem)
                            -> compileProgramFromFile term flags modules Object root stem
                          Nothing
                            -> liftError $ errorMsg $ errorFileNotFound flags fname
  where
    validModChar c
      = isAlphaNum c || c `elem` "/_"

compileFile :: Terminal -> Flags -> Modules -> CompileTarget () -> FilePath -> IO (Error Loaded)
compileFile term flags modules compileTarget fpath
  = runIOErr $
    do mbP <- liftIO $ searchSourceFile flags "" fpath
       case mbP of
         Nothing -> liftError $ errorMsg (errorFileNotFound flags fpath)
         Just (root,stem)
           -> compileProgramFromFile term flags modules compileTarget root stem

-- | Make a file path relative to a set of given paths: return the (maximal) root and stem
-- if it is not relative to the paths, return dirname/notdir
makeRelativeToPaths :: [FilePath] -> FilePath -> (FilePath,FilePath)
makeRelativeToPaths paths fname
  = let (root,stem) = case findMaximalPrefix paths fname of
                        Just (n,root) -> (root,drop n fname)
                        _             -> ("", fname)
    in -- trace ("relative path of " ++ fname ++ " = " ++ show (root,stem)) $
       (root,stem)


compileModule :: Terminal -> Flags -> Modules -> Name -> IO (Error Loaded)
compileModule term flags modules name  -- todo: take force into account
  = runIOErr $
    do let imp = ImpProgram (Import name name rangeNull Private)
       loaded <- resolveImports name term flags "" initialLoaded{ loadedModules = modules } [imp]
       -- trace ("compileModule: loaded modules: " ++ show (map modName (loadedModules loaded))) $ return ()
       case filter (\m -> modName m == name) (loadedModules loaded) of
         (mod:_) -> return loaded{ loadedModule = mod }
         []      -> fail $ "Compiler.Compile.compileModule: module not found in imports: " ++ show name ++ " not in " ++ show (map (show . modName) (loadedModules loaded))


{---------------------------------------------------------------
  Internal compilation
---------------------------------------------------------------}
compileProgram :: Terminal -> Flags -> Modules -> CompileTarget () -> FilePath -> UserProgram -> IO (Error Loaded)
compileProgram term flags modules compileTarget fname program
  = runIOErr $ compileProgram' term flags modules compileTarget  fname program


compileProgramFromFile :: Terminal -> Flags -> Modules -> CompileTarget () -> FilePath -> FilePath -> IOErr Loaded
compileProgramFromFile term flags modules compileTarget rootPath stem
  = do let fname = joinPath rootPath stem
       -- trace ("compileProgramFromFile: " ++ show fname ++ ", modules: " ++ show (map modName modules)) $ return ()
       liftIO $ termPhaseDoc term (color (colorInterpreter (colorScheme flags)) (text "compile:") <+> color (colorSource (colorScheme flags)) (text (normalizeWith '/' fname)))
       liftIO $ termPhase term ("parsing " ++ fname)
       exist <- liftIO $ doesFileExist fname
       if (exist) then return () else liftError $ errorMsg (errorFileNotFound flags fname)
       program <- lift $ parseProgramFromFile (semiInsert flags) fname
       let isSuffix = map (\c -> if isPathSep c then '/' else c) (noexts stem)
                       `endsWith` show (programName program)
           ppcolor c doc = color (c (colors (prettyEnvFromFlags flags))) doc
       if (isExecutable compileTarget || isSuffix) then return ()
        else liftError $ errorMsg (ErrorGeneral (programNameRange program)
                                     (text "module name" <+>
                                      ppcolor colorModule (pretty (programName program)) <+>
                                      text "is not a suffix of the file path" <+>
                                      parens (ppcolor colorSource $ text $ dquote $ stem)))
       let stemName = nameFromFile stem
       compileProgram' term flags modules compileTarget fname program{ programName = stemName }

nameFromFile :: FilePath -> Name
nameFromFile fname
  = pathToModuleName $ dropWhile isPathSep $ noexts fname

data CompileTarget a
  = Object
  | Library
  | Executable { entry :: Name, info :: a }

isExecutable (Executable _ _) = True
isExecutable _ = False

compileProgram' :: Terminal -> Flags -> Modules -> CompileTarget () -> FilePath -> UserProgram -> IOErr Loaded
compileProgram' term flags modules compileTarget fname program
  = do liftIO $ termPhase term ("compile program' " ++ show (getName program))
       ftime <- liftIO (getFileTimeOrCurrent fname)
       let name   = getName program
           outIFace = outName flags (showModName name) ++ ifaceExtension
           mod    = (moduleNull name){
                      modPath = outIFace,
                      modSourcePath = fname,
                      modProgram = (Just program),
                      modCore = failure "Compiler.Compile.compileProgram: recursive module import",
                      modTime = ftime
                    }
           allmods = addOrReplaceModule mod modules
           loaded = initialLoaded { loadedModule = mod
                                  , loadedModules = allmods
                                  }
       -- trace ("compile file: " ++ show fname ++ "\n time: "  ++ show ftime ++ "\n latest: " ++ show (loadedLatest loaded)) $ return ()
       liftIO $ termPhase term ("resolve imports " ++ show (getName program))
       loaded1 <- resolveImports (getName program) term flags (dirname fname) loaded (map ImpProgram (programImports program))
       -- trace (" loaded modules: " ++ show (map modName (loadedModules loaded1))) $ return ()
       -- trace ("inlines: "  ++ show (loadedInlines loaded1)) $ return ()
       if (name /= nameInteractiveModule || verbose flags > 0)
        then liftIO $ termPhaseDoc term (color (colorInterpreter (colorScheme flags)) (text "check  :") <+>
                                           color (colorSource (colorScheme flags)) (pretty (name)))
        else return ()
       let coreImports = concatMap toCoreImport (loadedModules loaded1) -- (programImports program)
           toCoreImport mod = let vis = case filter (\imp -> modName mod == importFullName imp) (programImports program) of
                                          []      -> Private -- failure $ "Compiler.Compile.compileProgram': cannot find import: " ++ show (modName mod) ++ " in " ++ show (map (show . importName) (programImports program))
                                          (imp:_) -> importVis imp -- TODO: get max
                              in if (modName mod == name) then []
                                  else [Core.Import (modName mod) (modPackagePath mod) vis (Core.coreProgDoc (modCore mod))]
       (loaded2a, coreDoc) <- liftError $ typeCheck loaded1 flags 0 coreImports program
       when (showCore flags) $
         liftIO (termDoc term (vcat [
           text "-------------------------",
           text "core",
           text "-------------------------",
           coreDoc,
           text "-------------------------"
         ]))

       -- cull imports to only the real dependencies
       let mod = loadedModule loaded2a
           inlineDefs = case (modInlines mod) of
                          Right defs -> defs
                          Left _     -> []
           deps  = Core.dependencies inlineDefs (modCore mod)
           imps  = filter (\imp -> isPublic (Core.importVis imp) || Core.importName imp == nameSystemCore
                                    || S.member (Core.importName imp) deps) (Core.coreProgImports (modCore mod))
           mod'  = mod{ modCore = (modCore mod){ Core.coreProgImports = imps } }
           loaded2 = loaded2a{ loadedModule = mod' }

       -- codegen
       liftIO $ termPhase term ("codegen " ++ show (getName program))
       (newTarget,loaded3) <- liftError $
           case compileTarget of
             Executable entryName _
               -> let mainName = if (isQualified entryName) then entryName else qualify (getName program) (entryName) in
                  case map infoType (gammaLookupQ mainName (loadedGamma loaded2)) of
                     []   -> errorMsg (ErrorGeneral rangeNull (text "there is no 'main' function defined" <-> text "hint: use the '-l' flag to generate a library?"))
                     tps  -> let mainType = TFun [] (TCon (TypeCon nameTpIO kindEffect)) typeUnit  -- just for display, so IO can be TCon
                                 isMainType tp = case expandSyn tp of
                                                   TFun [] eff resTp  -> True -- resTp == typeUnit
                                                   _                  -> False
                             in case filter isMainType tps of
                               [tp] -> do mbF <- checkUnhandledEffects flags loaded2 mainName rangeNull tp
                                          case mbF of
                                           Nothing -> return (Executable mainName tp, loaded2)
                                           Just f  ->
                                            let mainName2  = qualify (getName program) (newHiddenName "hmain")
                                                r          = rangeNull
                                                expression = App (Var (if (isHiddenName mainName) then mainName -- .expr
                                                                                                  else unqualify mainName -- main
                                                                      ) False r) [] r
                                                defMain    = Def (ValueBinder (unqualify mainName2) () (Lam [] (f expression) r) r r)  r Public (DefFun []) InlineNever  ""
                                                program2   = programAddDefs program [] [defMain]
                                            in do (loaded3,_) <- typeCheck loaded1 flags 0 coreImports program2
                                                  return (Executable mainName2 tp, loaded3) -- TODO: refine the type of main2
                               []   -> errorMsg (ErrorGeneral rangeNull (text "the type of 'main' must be a function without arguments" <->
                                                                                      table [(text "expected type", ppType (prettyEnvFromFlags flags) mainType)
                                                                                            ,(text "inferred type", ppType (prettyEnvFromFlags flags) (head tps))]))
                               _    -> errorMsg (ErrorGeneral rangeNull (text "found multiple definitions for the 'main' function"))
             Object -> return (Object,loaded2)
             Library -> return (Library,loaded2)
       -- try to set the right host depending on the main type
       let flags' = case newTarget of
                      Executable _ tp
                          -> -- trace ("type to analyse: " ++ show (pretty tp) ++ "\n\n") $
                             case expandSyn tp of
                               TFun [] eff resTp -> let isWrite (TApp (TCon tc) [_]) = typeconName tc == nameTpWrite
                                                        isWrite _                    = False
                                                    in -- trace ("effect: " ++ show (extractEffectExtend eff) ++ "\n\n") $
                                                       case filter isWrite (fst (extractEffectExtend eff)) of
                                                          (TApp _ [TCon tc]):_  | typeconName tc == newQualified "sys/dom/types" "hdom"
                                                            -> flags{ host = Browser }
                                                          _ -> flags
                               _ -> flags
                      _ -> flags

       loaded4 <- liftIO $ codeGen term flags' newTarget loaded3
       -- liftIO $ termDoc term (text $ show (loadedGamma loaded3))
       -- trace (" final loaded modules: " ++ show (map modName (loadedModules loaded4))) $ return ()
       return loaded4{ loadedModules = addOrReplaceModule (loadedModule loaded4) (loadedModules loaded4) }

checkUnhandledEffects :: Flags -> Loaded -> Name -> Range -> Type -> Error (Maybe (UserExpr -> UserExpr))
checkUnhandledEffects flags loaded name range tp
  = case expandSyn tp of
      TFun _ eff _
        -> let (ls,_) = extractHandledEffect eff
           in -- trace ("extract effects: " ++ show ls) $
              combine eff Nothing ls
      _ -> return Nothing
  where
    exclude = [nameTpCps,nameTpNamed] -- nameTpAsync

    combine :: Effect -> Maybe (UserExpr -> UserExpr) -> [Effect] -> Error (Maybe (UserExpr -> UserExpr))
    combine eff mf [] = return mf
    combine eff mf (l:ls) = case getHandledEffectX exclude l of
                             Nothing -> combine eff mf ls
                             Just (_,effName)
                               -> let defaultHandlerName = makeHiddenName "default" effName
                                  in -- trace ("looking up: " ++ show defaultHandlerName) $
                                     case gammaLookupQ defaultHandlerName (loadedGamma loaded) of
                                        [InfoFun _ dname _ _ _]
                                          -> trace ("add default effect for " ++ show effName) $
                                             let g mfx expr = let r = getRange expr
                                                              in App (Var dname False r) [(Nothing,Lam [] (maybe expr (\f -> f expr) mfx) r)] r
                                             in if (effName == nameTpAsync)  -- always put async as the most outer effect
                                                 then do mf' <- combine eff mf ls
                                                         return (Just (g mf'))
                                                 else combine eff (Just (g mf)) ls
                                        infos
                                          -> -- trace ("not found: " ++ show (loadedGamma loaded)) $
                                             do errorMsg (ErrorGeneral range (text "there are unhandled effects for the main expression" <-->
                                                           text " inferred effect :" <+> ppType (prettyEnvFromFlags flags) eff <-->
                                                           text " unhandled effect:" <+> ppType (prettyEnvFromFlags flags) l <-->
                                                           text " hint            : wrap the main function in a handler"))
                                                combine eff mf ls


data ModImport = ImpProgram Import
               | ImpCore    Core.Import

instance Ranged ModImport where
  getRange (ImpProgram imp) = importRange imp
  getRange _                = rangeNull

impName :: ModImport -> Name
impName (ImpProgram imp)  = importName imp
impName (ImpCore cimp)    = Core.importName cimp

impFullName :: ModImport -> Name
impFullName (ImpProgram imp)  = importFullName imp
impFullName (ImpCore cimp)    = Core.importName cimp


resolveImports :: Name -> Terminal -> Flags -> FilePath -> Loaded -> [ModImport] -> IOErr (Loaded)
resolveImports mname term flags currentDir loaded0 imports0
  = do -- trace (show mname ++ ": resolving imports: current modules: " ++ show (map (show . modName) (loadedModules loaded0)) ++ "\n") $ return ()
       (imports,resolved) <- resolveImportModules mname term flags currentDir (removeModule mname (loadedModules loaded0)) imports0
       -- trace (show mname ++ ": resolved imports, imported: " ++ show (map (show . modName) imports) ++ "\n  resolved to: " ++ show (map (show . modName) resolved) ++ "\n") $ return ()
       let load msg loaded []
             = return loaded
           load msg loaded (mod:mods)
             = do let (loaded1,errs) = loadedImportModule (isValueFromFlags flags) loaded mod (rangeNull) (modName mod)
                  -- trace ("loaded " ++ msg ++ " module: " ++ show (modName mod)) $ return ()
                  mapM_ (\err -> liftError (errorMsg err)) errs
                  load msg loaded1 mods

           loadInlines :: Loaded -> Module -> IOErr [Core.InlineDef]
           loadInlines loaded mod
             = case modInlines mod of
                 Right idefs -> return idefs
                 Left parseInlines ->
                   do -- trace ("load module inline defs: " ++ show (modName mod)) $ return ()
                      liftError $ parseInlines (loadedGamma loaded) -- process inlines after all have been loaded


       loadedImp  <- load "import" loaded0 imports
       loadedFull <- load "inline import" loaded0 resolved
       inlineDefss   <- mapM (loadInlines loadedFull) resolved
       let modsFull   = zipWith (\mod idefs -> mod{ modInlines = Right idefs }) resolved inlineDefss
           inlineDefs = concat inlineDefss
           inlines    = inlinesExtends inlineDefs (loadedInlines loadedImp)
       -- trace ("resolved inlines: " ++ show (length inlineDefss, length inlineDefs)) $ return ()
       return loadedImp{ loadedModules = modsFull, loadedInlines = inlines }

resolveImportModules :: Name -> Terminal -> Flags -> FilePath -> [Module] -> [ModImport] -> IOErr ([Module],[Module])
resolveImportModules mname term flags currentDir resolved []
  = return ([],resolved)
resolveImportModules mname term flags currentDir resolved0 (imp:imps)
  = do -- trace (show mname ++ ": resolving imported modules: " ++ show (impName imp) ++ ", resolved: " ++ show (map (show . modName) resolved0)) $ return ()
       (mod,resolved1) <- case filter (\m -> impName imp == modName m) resolved0 of
                            (mod:_) -> return (mod,resolved0)
                            _       -> resolveModule term flags currentDir resolved0 imp
       -- trace (" newly resolved from " ++ show (modName mod) ++ ": " ++ show (map (show . modName) resolved1)) $ return ()
       let imports    = Core.coreProgImports $ modCore mod
           pubImports = map ImpCore (filter (\imp -> Core.importVis imp == Public) imports)
       -- trace (" resolve further imports (from " ++ show (modName mod) ++ ") (added module: " ++ show (impName imp) ++ " public imports: " ++ show (map (show . impName) pubImports) ++ ")") $ return ()
       (needed,resolved2) <- resolveImportModules mname term flags currentDir resolved1 (pubImports ++ imps)
       let needed1 = filter (\m -> modName m /= modName mod) needed -- no dups
       return (mod:needed1,resolved2)
       -- trace ("\n\n--------------------\nmodule " ++ show (impName imp) ++ ":\n " ++ show (loadedGamma loaded4)) $ return ()
       -- inlineDefs <- liftError $ (modInlines mod) (loadedGamma loaded4) -- process inlines after pub imports


searchModule :: Flags -> FilePath -> Name -> IO (Maybe FilePath)
searchModule flags currentDir name
  = do mbSource <- searchSource flags currentDir name
       case mbSource of
         Just (root,stem,mname) -> return (Just (joinPath root stem))
         Nothing -> do mbIface <- searchIncludeIface flags currentDir name
                       case mbIface of
                         Nothing -> searchPackageIface flags currentDir Nothing name
                         Just iface -> return (Just iface)


resolveModule :: Terminal -> Flags -> FilePath -> [Module] -> ModImport -> IOErr (Module,[Module])
resolveModule term flags currentDir modules mimp
  = -- trace ("resolve module: " ++ show (impFullName mimp) ++ ", resolved: " ++ show (map (show . modName) modules) ++ ", in " ++ show currentDir) $
    case mimp of
      -- program import
      ImpProgram imp ->
        do -- local or in package?
           mbSource <- liftIO $ searchSource flags currentDir name
           case mbSource of
             Nothing -> -- no source, search first the include directories for an interface
               do mbIface <- liftIO $ searchIncludeIface flags currentDir name
                  -- trace ("load from program: " ++ show (mbSource,mbIface)) $ return ()
                  case mbIface of
                    Nothing -> -- still nothing: search the packages with an unknown package name
                               do mbIface <- liftIO $ searchPackageIface flags currentDir Nothing name
                                  case mbIface of
                                    Nothing -> liftError $ errorMsg $ errorModuleNotFound flags (importRange imp) name
                                    Just iface -> -- it is a package interface
                                      do -- TODO: check there is no (left-over) iface in the outputDir?
                                         loadFromIface iface "" ""
                    Just iface -> do loadFromIface iface "" ""

             Just (root,stem,mname) -> -- source found, search output iface
               do mbIface <- liftIO $ searchOutputIface flags mname
                  -- trace ("load from program: " ++ show (mbSource,mbIface)) $ return ()
                  case mbIface of
                    Nothing    -> loadFromSource modules root stem
                    Just iface -> loadDepend iface root stem

      -- core import in source
      ImpCore cimp | (null (Core.importPackage cimp)) && (currentDir == buildDir flags) ->
        do mbSource <- liftIO $ searchSource flags "" name
           mbIface  <- liftIO $ searchOutputIface flags name
           -- trace ("source core: found: " ++ show (mbIface,mbSource)) $ return ()
           case (mbIface,mbSource) of
             (Nothing,Nothing)
                -> liftError $ errorMsg $ errorModuleNotFound flags rangeNull name
             (Nothing,Just (root,stem,mname))
                -> loadFromSource modules root stem
             (Just iface,Nothing)
                -> do let cscheme = (colorSchemeFromFlags flags)
                      liftIO $ termDoc term $ color (colorWarning cscheme) $
                         text "warning: interface" <+> color (colorModule cscheme) (pretty name) <+> text "found but no corresponding source module"
                      loadFromIface iface "" ""
             (Just iface,Just (root,stem,mname))
                -> loadDepend iface root stem

      -- core import of package
      ImpCore cimp ->
        do mbIface <- liftIO $ searchPackageIface flags currentDir (Just (Core.importPackage cimp)) name
           -- trace ("core import pkg: " ++ Core.importPackage cimp ++ "/" ++ show name ++ ": found: " ++ show (mbIface)) $ return ()
           case mbIface of
             Nothing    -> liftError $ errorMsg $ errorModuleNotFound flags rangeNull name
             Just iface -> loadFromIface iface "" ""

    where
      name = impFullName mimp

      loadDepend iface root stem
         = do let srcpath = joinPath root stem
              ifaceTime <- liftIO $ getFileTimeOrCurrent iface
              sourceTime <- liftIO $ getFileTimeOrCurrent srcpath
              case lookupImport iface modules of
                Just mod ->
                  if (srcpath /= forceModule flags && modTime mod >= sourceTime)
                   then -- trace ("module " ++ show (name) ++ " already loaded") $
                        -- loadFromModule iface root stem mod
                        return (mod,modules) -- TODO: revise! do proper dependency checking instead..
                   else -- trace ("module " ++ show ( name) ++ " already loaded but not recent enough..\n " ++ show (modTime mod, sourceTime)) $
                        loadFromSource modules root stem
                Nothing ->
                  -- trace ("module " ++ show (name) ++ " not yet loaded") $
                  if (not (rebuild flags) && srcpath /= forceModule flags && ifaceTime >= sourceTime)
                    then loadFromIface iface root stem
                    else loadFromSource modules root stem

      loadFromSource modules1 root fname
        = -- trace ("loadFromSource: " ++ root ++ "/" ++ fname) $
          do loadedImp <- compileProgramFromFile term flags modules1 Object root fname
             let mod = loadedModule loadedImp
                 allmods = addOrReplaceModule mod modules
             return (mod, loadedModules loadedImp)

      loadFromIface iface root stem
        = -- trace ("loadFromIFace: " ++  iface ++ ": " ++ root ++ "/" ++ stem ++ "\n in modules: " ++ show (map modName modules)) $
          do let (pkgQname,pkgLocal) = packageInfoFromDir (packages flags) (dirname iface)
                 loadMessage msg = liftIO $ termPhaseDoc term (color (colorInterpreter (colorScheme flags)) (text msg) <+>
                                       color (colorSource (colorScheme flags))
                                         (pretty (if null pkgQname then "" else pkgQname ++ "/") <.>  pretty (name)))
             mod <- case lookupImport iface modules of
                      Just mod
                       -> do loadMessage "reusing:"
                             return mod
                      Nothing
                       -> do loadMessage "loading:"
                             ftime  <- liftIO $ getFileTime iface
                             (core,parseInlines) <- lift $ parseCore iface
                             outIFace <- liftIO $ copyIFaceToOutputDir term flags iface core
                             let mod = Module (Core.coreName core) outIFace (joinPath root stem) pkgQname pkgLocal []
                                                Nothing -- (error ("getting program from core interface: " ++ iface))
                                                  core (Left parseInlines) Nothing ftime
                             return mod
             loadFromModule (modPath mod){-iface-} root stem mod

      loadFromModule iface root source mod
        = -- trace ("load from module: " ++ iface ++ ": " ++ root ++ "/" ++ source) $
          do --     loaded = initialLoaded { loadedModule = mod
             --                            , loadedModules = allmods
             --                            }
             -- (loadedImp,impss) <- resolveImports term flags (dirname iface) loaded (map ImpCore (Core.coreProgImports (modCore mod)))
             (imports,resolved1) <- resolveImportModules name term flags (dirname iface) modules (map ImpCore (Core.coreProgImports (modCore mod)))
             let latest = maxFileTimes (map modTime imports)
             -- trace ("loaded iface: " ++ show iface ++ "\n time: "  ++ show (modTime mod) ++ "\n latest: " ++ show (latest)) $ return ()
             if (latest >= modTime mod
                  && not (null source)) -- happens if no source is present but (package) depencies have updated...
               then loadFromSource resolved1 root source -- load from source after all
               else do liftIO $ copyPkgIFaceToOutputDir term flags iface (modCore mod) (modPackageQPath mod) imports
                       let allmods = addOrReplaceModule mod resolved1
                       return (mod{ modSourcePath = joinPath root source }, allmods)


lookupImport :: FilePath {- interface name -} -> Modules -> Maybe Module
lookupImport imp [] = Nothing
lookupImport imp (mod:mods)
  = if (modPath mod == imp)
     then Just (mod)
     else lookupImport imp mods


searchPackageIface :: Flags -> FilePath -> Maybe PackageName -> Name -> IO (Maybe FilePath)
searchPackageIface flags currentDir mbPackage name
  = do let postfix = showModName name ++ ifaceExtension -- map (\c -> if c == '.' then '_' else c) (show name)
       case mbPackage of
         Nothing
          -> searchPackages (packages flags) currentDir "" postfix
         Just ""
          -> do let reliface = joinPath {- currentDir -} (buildDir flags) postfix  -- TODO: should be currentDir?
                exist <- doesFileExist reliface
                if exist then return (Just reliface)
                 else trace ("no iface at: " ++ reliface) $ return Nothing
         Just package
          -> searchPackages (packages flags) currentDir (head (splitPath package)) postfix


searchOutputIface :: Flags -> Name -> IO (Maybe FilePath)
searchOutputIface flags name
  = do let postfix = showModName name ++ ifaceExtension -- map (\c -> if c == '.' then '_' else c) (show name)
           iface = joinPath (buildDir flags) postfix
       exist <- doesFileExist iface
       -- trace ("search output iface: " ++ show name ++ ": " ++ iface ++ " (" ++ (if exist then "found" else "not found" ) ++ ")") $ return ()
       if exist then return (Just iface)
         else do let libIface = joinPaths [localLibDir flags, buildVariant flags, postfix]
                 libExist <- doesFileExist libIface
                 return (if (libExist) then ({-trace ("found lib iface: " ++ libIface) $ -} Just libIface) else Nothing)

searchSource :: Flags -> FilePath -> Name -> IO (Maybe (FilePath,FilePath,Name {-full mod name relative to root-}))
searchSource flags currentDir name
  = do mbFile <- searchSourceFile flags currentDir (show name)
       case mbFile of
        Just (root,stem)
          -> let mname = case dirname stem of
                           ""  -> name
                           pre -> -- trace ("found source: " ++ showTupled name ++ ", root: " ++ root ++ ", " ++ show pre ++ ", " ++ show (pathToModuleName pre)) $
                                  mergeCommonPath (pathToModuleName pre) name
             in return (Just (root,stem,mname))
        _ -> return Nothing

searchSourceFile :: Flags -> FilePath -> FilePath -> IO (Maybe (FilePath,FilePath))
searchSourceFile flags currentDir fname
  = do -- trace ("search source: " ++ fname ++ " from " ++ concat (intersperse ", " (currentDir:includePath flags))) $ return ()
       mbP <- searchPathsEx (currentDir : includePath flags) [sourceExtension,sourceExtension++".md"] [] fname
       case mbP of
         Just (root,stem) | root == currentDir
           -> return $ Just (makeRelativeToPaths (includePath flags) (joinPath root stem))
         _ -> return mbP

searchIncludeIface :: Flags -> FilePath -> Name -> IO (Maybe FilePath)
searchIncludeIface flags currentDir name
  = do -- trace ("search include iface: " ++ showModName name ++ " from " ++ currentDir) $ return ()
       mbP <- searchPathsEx (currentDir : includePath flags) [] [] (showModName name ++ ifaceExtension)
       case mbP of
         Just (root,stem)
           -> return $ Just (joinPath root stem)
         Nothing -> return Nothing

{---------------------------------------------------------------

---------------------------------------------------------------}
typeCheck :: Loaded -> Flags -> Int -> [Core.Import] -> UserProgram -> Error (Loaded,Doc)
typeCheck loaded flags line coreImports program
  = do -- static checks
       -- program1 <- {- mergeSignatures (colorSchemeFromFlags flags) -} (implicitPromotion program)
       let program0 = -- implicitPromotion (loadedConstructors loaded)
                      (bindingGroups program)
           -- (warnings1,(fixities1,defs1,program1)) <- staticCheck (colorSchemeFromFlags flags)
           -- (loadedFixities loaded) (loadedDefinitions loaded) program0
           program1  = program0
           warnings1 = []

           fixities0 = fixitiesNew [(name,fix) | FixDef name fix rng <- programFixDefs program0]
           fixities1 = fixitiesCompose (loadedFixities loaded) (fixities0)

       (program2,fixities2) <- fixityResolve (colorSchemeFromFlags flags) fixities1 program1

       let warnings = warnings1
           fname   = sourceName (programSource program)
           module1 = (moduleNull (getName program))
                               { modSourcePath = fname
                               , modPath = outName flags (showModName (getName program)) ++ ifaceExtension
                               , modProgram    = Just program
                               , modWarnings   = warnings
                               }
           -- module0 = loadedModule loaded
           loaded1 = loaded{ loadedModule      = module1
                           -- , loadedDefinitions = defs1
                           , loadedFixities    = fixities2
--                           , loadedModules     = (loadedModules loaded) ++
--                                                   (if null (modPath module1) then [] else [loadedModule loaded])
                           }

       addWarnings warnings (inferCheck loaded1 flags line coreImports program2 )


inferCheck :: Loaded -> Flags -> Int -> [Core.Import] -> UserProgram -> Error (Loaded,Doc)
inferCheck loaded0 flags line coreImports program
  = Core.runCorePhase (loadedUnique loaded0) $
    do -- kind inference
       
       (defs, kgamma, synonyms, newtypes, constructors, coreProgram, mbRangeMap0)
         <- inferKinds
              (isValueFromFlags flags)
              (colorSchemeFromFlags flags)
              (platform flags)
              (if (outHtml flags > 0) then Just rangeMapNew else Nothing)
              (loadedImportMap loaded0)
              (loadedKGamma loaded0)
              (loadedSynonyms loaded0)
              (loadedNewtypes loaded0)
              program

       let  gamma0  = gammaUnions [loadedGamma loaded0
                                  ,extractGamma (isValueFromFlags flags) True coreProgram
                                  ,extractGammaImports (importsList (loadedImportMap loaded0)) (getName program)
                                  ]
            loaded  = loaded0 { loadedKGamma  = kgamma
                              , loadedGamma   = gamma0
                              , loadedSynonyms= synonyms
                              , loadedNewtypes= newtypes -- newtypesCompose (loadedNewtypes loaded) newtypes
                              , loadedConstructors=constructors
                              }
            penv    = prettyEnv loaded flags
            
            traceDefGroups title  
              = do dgs <- Core.getCoreDefs 
                   trace (unlines (["","-----------------", title, "---------------"] ++ 
                          map showDef (Core.flattenDefGroups dgs))) $ return ()
              where 
                showDef def = show (Core.Pretty.prettyDef (penv{coreShowDef=True}) def)


       -- Type inference
       (gamma,cdefs,mbRangeMap)
         <- inferTypes
              penv
              mbRangeMap0
              (loadedSynonyms loaded)
              (loadedNewtypes loaded)
              (loadedConstructors loaded)
              (loadedImportMap loaded)
              (loadedGamma loaded)
              (getName program)
              defs 
       Core.setCoreDefs cdefs      
       
       -- check generated core
       let checkCoreDefs title = when (coreCheck flags) (trace ("checking " ++ title) $ 
                                                         Core.Check.checkCore False False penv gamma)    
       -- checkCoreDefs "initial"

       -- remove return statements
       unreturn penv
       -- checkCoreDefs "unreturn"
     
       -- initial simplify
       let ndebug  = optimize flags > 0
           simplifyX dupMax = simplifyDefs penv False {-unsafe-} ndebug (simplify flags) dupMax
           simplifyDupN     = when (simplify flags >= 0) $
                              simplifyX (simplifyMaxDup flags)
           simplifyNoDup    = simplifyX 0
       simplifyNoDup
       -- traceDefGroups "simplify1"

       -- inline: inline local definitions more aggressively (2x)
       when (optInlineMax flags > 0) $
         let inlines = if (isPrimitiveModule (Core.coreProgName coreProgram)) then loadedInlines loaded
                         else inlinesFilter (\name -> nameId nameCoreHnd /= nameModule name) (loadedInlines loaded)
         in inlineDefs penv (2*(optInlineMax flags)) inlines
       checkCoreDefs "inlined"
       -- traceDefGroups "inlined"
       
       -- specialize 
       specializeDefs <- -- if (isPrimitiveModule (Core.coreProgName coreProgram)) then return [] else 
                         Core.withCoreDefs (\defs -> extractSpecializeDefs defs)
       -- trace ("Spec defs:\n" ++ show specializeDefs) $ return ()
       
       when (optSpecialize flags) $
         specialize (inlinesExtends specializeDefs (loadedInlines loaded))
       -- traceDefGroups "specialized"

       -- simplifyDupN
          
       -- lifting recursive functions to top level (must be after specialize)
       liftFunctions penv
       checkCoreDefs "lifted"      
      
       simplifyDupN
       coreDefsInlined <- Core.getCoreDefs
       -- traceDefGroups "simplify2"
      
       ------------------------------
       -- backend optimizations 

       -- tail-call-modulo-cons optimization
       when (optctail flags) $
         ctailOptimize penv (platform flags) newtypes gamma (optctailInline flags) 
      
       -- transform effects to explicit monadic binding (and resolve .open calls)
       when (enableMon flags && not (isPrimitiveModule (Core.coreProgName coreProgram))) $
          -- trace "monadic transform" $
          do Core.Monadic.monTransform penv
             openResolve penv gamma           -- must be after monTransform
       checkCoreDefs "monadic transform"  
       
       -- full simplification
       -- simplifyDupN 
       -- traceDefGroups "open resolved"  

       -- monadic lifting to create fast inlined paths
       monadicLift penv
       checkCoreDefs "monadic lifting"
       -- traceDefGroups "monadic lift"

      -- now inline primitive definitions (like yield-bind)
       let inlinesX = inlinesFilter isPrimitiveName (loadedInlines loaded)
       --    inames = map Core.inlineName (inlinesToList inlinesX)
       --trace ("inlines2: " ++ show inames) $
       inlineDefs penv (2*optInlineMax flags) inlinesX -- (loadedInlines loaded)
              
       -- remove remaining open calls; this may change effect types
       simplifyDefs penv True {-unsafe-} ndebug (simplify flags) 0 -- remove remaining .open

       -- final simplification
       simplifyDupN
       checkCoreDefs "final" 
       -- traceDefGroups "simplify final"

       -- Assemble core program and return
       coreDefsFinal <- Core.getCoreDefs
       uniqueFinal   <- unique
       -- traceM ("final: " ++ show uniqueFinal)
       let -- extract inline definitions to export
           localInlineDefs  = extractInlineDefs (optInlineMax flags) coreDefsInlined 
           allInlineDefs    = localInlineDefs ++ specializeDefs

           coreProgramFinal 
            = uniquefy $
              coreProgram { Core.coreProgImports = coreImports
                          , Core.coreProgDefs = coreDefsFinal  
                          , Core.coreProgFixDefs = [Core.FixDef name fix | FixDef name fix rng <- programFixDefs program]
                          }

           loadedFinal = loaded { loadedGamma = gamma
                                , loadedUnique = uniqueFinal
                                , loadedModule = (loadedModule loaded){
                                                    modCore     = coreProgramFinal,
                                                    modRangeMap = mbRangeMap,
                                                    modInlines  = Right allInlineDefs
                                                  }
                                , loadedInlines = inlinesExtends allInlineDefs (loadedInlines loaded)
                                }

           coreDoc = Core.Pretty.prettyCore (prettyEnvFromFlags flags){ coreIface = False, coreShowDef = True } C [] 
                       (coreProgram{ Core.coreProgDefs = coreDefsInlined })

       return (loadedFinal, coreDoc)

{-
inferCheck :: Loaded -> Flags -> Int -> [Core.Import] -> UserProgram -> Error Loaded
inferCheck loaded flags line coreImports program1
  = -- trace ("typecheck: imports: " ++ show ((map Core.importName) coreImports)) $
    do -- kind inference
       (defs, {- conGamma, -} kgamma, synonyms, newtypes, constructors, {- coreTypeDefs, coreExternals,-} coreProgram1, unique3, mbRangeMap1)
         <- inferKinds
              (isValueFromFlags flags)
              (colorSchemeFromFlags flags)
              (platform flags)
              (if (outHtml flags > 0) then Just rangeMapNew else Nothing)
              (loadedImportMap loaded)
              (loadedKGamma loaded)
              (loadedSynonyms loaded)
              (loadedNewtypes loaded)
              (loadedUnique loaded)
              program1

       let  gamma0  = gammaUnions [loadedGamma loaded
                                  ,extractGamma (isValueFromFlags flags) True coreProgram1
                                  ,extractGammaImports (importsList (loadedImportMap loaded)) (getName program1)
                                  ]

            loaded3 = loaded { loadedKGamma  = kgamma
                            , loadedGamma   = gamma0
                            , loadedSynonyms= synonyms
                            , loadedNewtypes= newtypes -- newtypesCompose (loadedNewtypes loaded) newtypes
                            , loadedConstructors=constructors
                            , loadedUnique  = unique3
                            }
{-
       let coreImports = map toCoreImport (programImports program1)
           toCoreImport imp
            -- TODO: we cannot lookup an import this way due to clashing or relative module names
            = case lookupImport (importFullName imp) (loadedModules loaded3) of
                Just mod  -> Core.Import (importFullName imp) (packageName (packageMap flags) (modPath mod)) (importVis imp) (Core.coreProgDoc (modCore mod))
                Nothing   -> failure ("Compiler.Compile.codeGen: unable to find module: " ++ show (importFullName imp))
-}


       -- type inference
       let penv = prettyEnv loaded3 flags

       (gamma,coreDefs0,unique4,mbRangeMap2)
         <- inferTypes
              penv
              mbRangeMap1
              (loadedSynonyms loaded3)
              (loadedNewtypes loaded3)
              (loadedConstructors loaded3)
              (loadedImportMap loaded3)
              (loadedGamma loaded3)
              (getName program1)
              (loadedUnique loaded3)
              defs

       -- make sure generated core is valid
       if (not (coreCheck flags)) then return ()
        else -- trace "initial core check" $
             Core.Check.checkCore False False penv unique4 gamma coreDefs0

       -- remove return statements
       coreDefsUR <- unreturn penv coreDefs0
       -- let coreDefsUR = coreDefs0
       when (coreCheck flags) $ -- trace "return core check" $
                                Core.Check.checkCore False False penv unique4 gamma coreDefsUR

       let showDef def = show (Core.Pretty.prettyDef ((prettyEnvFromFlags flags){coreShowDef=True}) def)
           traceDefGroups title dgs = trace (unlines (["","-----------------", title, "---------------"] ++ map showDef (Core.flattenDefGroups dgs))) $ return ()

       -- traceDefGroups "unreturn" coreDefsUR

       -- simplify core
       let ndebug = optimize flags > 0
           (coreDefsSimp0,uniqueSimp0) = simplifyDefs False ndebug (simplify flags) (0) unique4 penv coreDefsUR

       -- traceDefGroups "lifted" coreDefsSimp0

       let specializeDefs = extractSpecializeDefs coreDefsSimp0
       traceM "Spec defs:"
       traceM (show specializeDefs)

       let (coreDefsSpec, uniqueSpec) 
            = if (optSpecialize flags)
                then specialize penv uniqueSimp0 (inlinesExtends specializeDefs (loadedInlines loaded3)) coreDefsSimp0
                else (coreDefsSimp0, uniqueSimp0)

       -- traceShowM coreDefsSpec
       -- mapM (Core.mapMDefGroup (\x -> traceShowM (Core.defName x) >> traceShowM (Core.defExpr x) >> pure x)) coreDefsSpec
            
       -- lifting recursive functions to top level
       let (coreDefsLifted0,uniqueLifted0) = liftFunctions penv uniqueSpec coreDefsSpec
       when (coreCheck flags) $ -- trace "lift functions core check" $
                                Core.Check.checkCore True True penv uniqueLifted0 gamma coreDefsLifted0

       let (coreDefsLifted,uniqueLifted) = simplifyDefs False ndebug (simplify flags) (0) uniqueLifted0 penv coreDefsLifted0

       traceDefGroups "lifted" coreDefsLifted

       -- constructor tail optimization
       let (coreDefsCTail,uniqueCTail)
                  = if (optctail flags)
                     then ctailOptimize penv (platform flags) newtypes gamma (optctailInline flags) coreDefsLifted uniqueLifted
                     else (coreDefsLifted, uniqueLifted)

       -- traceDefGroups "ctail" coreDefsCTail

       -- do monadic effect translation (i.e. insert binds)
       let uniqueMon = uniqueCTail
       let isPrimitiveModule = Core.coreProgName coreProgram1 == newName "std/core/types" ||
                               Core.coreProgName coreProgram1 == newName "std/core/hnd"
       coreDefsMon
           <- if (not (enableMon flags) || isPrimitiveModule)
               then return (coreDefsCTail)
               else do cdefs <- Core.Monadic.monTransform penv coreDefsCTail
                       -- recheck cps transformed core
                       when (coreCheck flags) $
                          -- trace "monadic core check" $
                          Core.Check.checkCore False False penv uniqueCTail gamma cdefs
                       return (cdefs)

       -- traceDefGroups "monadic" coreDefsMon

       -- resolve phantom .open
       let coreDefsOR = if isPrimitiveModule then coreDefsMon
                         else openResolve penv gamma coreDefsMon
           uniqueOR   = uniqueMon
       when (coreCheck flags) $ -- trace "open resolve core check" $
                                Core.Check.checkCore True False penv uniqueOR gamma coreDefsOR

       -- traceDefGroups "open resolve" coreDefsOR

       -- simplify coreF if enabled
       (coreDefsSimp,uniqueSimp)
                  <- if simplify flags < 0  -- if zero, we still run one simplify step to remove open applications
                      then return (coreDefsOR,uniqueOR)
                      else -- trace "simplify" $
                           do let (cdefs0,unique0) -- Core.Simplify.simplify $
                                          -- Core.Simplify.simplify
                                     = simplifyDefs False ndebug (simplify flags) (simplifyMaxDup flags) uniqueOR penv coreDefsOR
                              -- recheck simplified core
                              when (coreCheck flags) $
                                -- trace "after simplify core check 1" $
                                Core.Check.checkCore True False penv unique0 gamma cdefs0
                              return (cdefs0,unique0) -- $ simplifyDefs False 1 unique4a penv cdefs

       -- traceDefGroups "open resolve simplified" coreDefsSimp

       {-
       -- do monadic effect translation (i.e. insert binds)
       let uniqueMon = uniqueSimp
       coreDefsMon
           <- if (not (enableMon flags) ||
                  Core.coreProgName coreProgram1 == newName "std/core/types" ||
                  Core.coreProgName coreProgram1 == newName "std/core/hnd" )
               then return (coreDefsSimp)
               else do cdefs <- Core.Monadic.monTransform penv coreDefsSimp
                       -- recheck cps transformed core
                       when (coreCheck flags) $
                          trace "monadic core check" $ Core.Check.checkCore False False penv uniqueLift gamma cdefs
                       return (cdefs)

       traceDefGroups "monadic" coreDefsMon
       -}

       let (coreDefsMonL,uniqueMonL) = monadicLift penv uniqueSimp coreDefsSimp
       when (coreCheck flags) $ -- trace "monadic lift core check" $
                                Core.Check.checkCore True True penv uniqueMonL gamma coreDefsMonL
       -- traceDefGroups "monadic lift" coreDefsMonL

       -- do an inlining pass
       -- disable inline pass
       --  let (coreDefsInl,uniqueInl) = (coreDefsMonL, uniqueMonL) -- inlineDefs penv uniqueMonL (loadedInlines loaded3) coreDefsMonL
       let (coreDefsInl,uniqueInl) = inlineDefs penv uniqueMonL (loadedInlines loaded3) coreDefsMonL
       when (coreCheck flags) $ -- trace "inlined functions core check" $
                                Core.Check.checkCore True True penv uniqueInl gamma coreDefsInl

       -- and one more simplify
       (coreDefsSimp2,uniqueSimp2)
                  <- if simplify flags < 0  -- if zero, we still run one simplify step to remove open applications
                      then -- trace "no inline simplify" $
                           return (coreDefsInl,uniqueInl)
                      else -- trace "inline simplify" $
                           do let (cdefs0,unique0) -- Core.Simplify.simplify $
                                          -- Core.Simplify.simplify
                                     = simplifyDefs False ndebug (simplify flags) (simplifyMaxDup flags) uniqueInl penv coreDefsInl
                              -- recheck simplified core
                              when (coreCheck flags) $
                                -- trace "after simplify core check 2" $
                                Core.Check.checkCore True True penv unique0 gamma cdefs0
                              return (cdefs0,unique0) -- $ simplifyDefs False 1 unique4a penv cdefs

       -- traceDefGroups "inlined simplified" coreDefsSimp2

{-
       -- and one more simplify
       (coreDefsSimp3,uniqueSimp3)
                  <- if simplify flags < 0  -- if zero, we still run one simplify step to remove open applications
                      then return (coreDefsLifted,uniqueLift)
                      else -- trace "simplify" $
                           do let (cdefs0,unique0) -- Core.Simplify.simplify $
                                          -- Core.Simplify.simplify
                                     = simplifyDefs False (simplify flags) (simplifyMaxDup flags) uniqueLift penv coreDefsLifted
                              -- recheck simplified core
                              when (coreCheck flags) $
                                trace "after simplify core check 3" $Core.Check.checkCore True True penv unique0 gamma cdefs0
                              return (cdefs0,unique0) -- $ simplifyDefs False 1 unique4a penv cdefs
-}
       -- Assemble core program and return
       let coreDefsLast = coreDefsSimp2
           uniqueLast   = uniqueSimp2
           inlineDefs   = extractInlineDefs (coreInlineMax penv) coreDefsLast
           allInlineDefs = inlineDefs ++ specializeDefs

           coreProgram2 = -- Core.Core (getName program1) [] [] coreTypeDefs coreDefs0 coreExternals
                          uniquefy $
                          coreProgram1{ Core.coreProgImports = coreImports
                                      , Core.coreProgDefs = coreDefsLast  -- coreDefsSimp
                                      , Core.coreProgFixDefs = [Core.FixDef name fix | FixDef name fix rng <- programFixDefs program1]
                                      }

           loaded4 = loaded3{ loadedGamma = gamma
                            , loadedUnique = uniqueLast
                            , loadedModule = (loadedModule loaded3){
                                                modCore = coreProgram2,
                                                modRangeMap = mbRangeMap2,
                                                modInlines  = Right allInlineDefs
                                              }
                            , loadedInlines = inlinesExtends allInlineDefs (loadedInlines loaded3)
                            }

       return loaded4
-}

modulePath mod
  = let path = maybe "" (sourceName . programSource) (modProgram mod)
    in if null path
        then show nameInteractiveModule
        else path


capitalize s
  = case s of
      c:cs -> toUpper c : cs
      _    -> s


codeGen :: Terminal -> Flags -> CompileTarget Type -> Loaded -> IO Loaded
codeGen term flags compileTarget loaded
  = compilerCatch "code generation" term loaded $
    do let mod         = loadedModule loaded
           outBase     = outName flags (showModName (modName mod))

       let env      = (prettyEnvFromFlags flags){ context = loadedName loaded, importsMap = loadedImportMap loaded }
           outIface = outBase ++ ifaceExtension
           inlineDefs = case modInlines mod of
                          Right defs -> defs
                          Left _     -> []
           ifaceDoc = Core.Pretty.prettyCore env{ coreIface = True } (target flags) inlineDefs (modCore mod) <-> Lib.PPrint.empty

       -- create output directory if it does not exist
       createDirectoryIfMissing True (dirname outBase)

       -- remove existing kki file in case of errors
       removeFileIfExists outIface

       -- core
       let outCore  = outBase ++ ".core"
           coreDoc  = Core.Pretty.prettyCore env{ coreIface = False, coreShowDef = (showCore flags) } (target flags) inlineDefs (modCore mod)
                        <-> Lib.PPrint.empty
       when (genCore flags)  $
         do termPhase term "generate core"
            writeDocW 10000 outCore coreDoc  -- just for debugging
       when (showFinalCore flags && target flags /= C) $
         do termDoc term coreDoc

       -- write documentation
       let fullHtml = outHtml flags > 1
           outHtmlFile  = outBase ++ "-source.html"
           source   = maybe sourceNull programSource (modProgram mod)
           cenv     = env{ colorizing=True }
       if (isLiteralDoc (sourceName source)) -- .kk.md
        then do termPhase term "write html document"
                withNewFilePrinter (outBase ++ ".md") $ \printer ->
                 colorize (modRangeMap mod) cenv (loadedKGamma loaded) (loadedGamma loaded) fullHtml (sourceName source) 1 (sourceBString source) printer
        else when (outHtml flags > 0) $
              do termPhase term "write html source"
                 withNewFilePrinter outHtmlFile $ \printer ->
                  colorize (modRangeMap mod) cenv (loadedKGamma loaded) (loadedGamma loaded) fullHtml (sourceName source) 1 (sourceBString source) printer
                 termPhase term "write html documentation"
                 withNewFilePrinter (outBase ++ ".xmp.html") $ \printer ->
                  genDoc cenv (loadedKGamma loaded) (loadedGamma loaded) (modCore mod) printer

       mbRun <- backend term flags (loadedModules loaded)  compileTarget  outBase (modCore mod)

       -- write interface file last so on any error it will not be written
       writeDocW 10000 outIface ifaceDoc
       ftime <- getFileTimeOrCurrent outIface
       let mod1 = (loadedModule loaded){ modTime = ftime }
           loaded1 = loaded{ loadedModule = mod1  }

       -- run the program
       when ((evaluate flags && isExecutable compileTarget)) $
        compilerCatch "program run" term () $
          case mbRun of
            Just run -> do termPhase term $ "evaluate"
                           termDoc term $ space
                           run
            _        -> termDoc term $ space

       return loaded1 -- { loadedArities = arities, loadedExternals = externals }
  where
    concatMaybe :: [Maybe a] -> [a]
    concatMaybe mbs  = concatMap (maybe [] (\x -> [x])) mbs

    backend :: Terminal -> Flags -> [Module] -> CompileTarget Type -> FilePath -> Core.Core -> IO (Maybe (IO()))
    backend  = case target flags of
                 CS -> codeGenCS
                 JS -> codeGenJS
                 _  -> codeGenC (modSourcePath (loadedModule loaded)) (loadedNewtypes loaded) 
                                               (loadedBorrowed loaded) (loadedUnique loaded)


-- CS code generation via libraries; this catches bugs in C# generation early on but doesn't take a transitive closure of dll's
codeGenCSDll:: Terminal -> Flags -> [Module] -> CompileTarget Type -> FilePath -> Core.Core -> IO (Maybe (IO()))
codeGenCSDll term flags modules compileTarget outBase core
  = compilerCatch "csharp compilation" term Nothing $
    do let (mbEntry,isAsync) = case compileTarget of
                                 Executable name tp -> (Just (name,tp), isAsyncFunction tp)
                                 _ -> (Nothing, False)
           cs  = csharpFromCore (buildType flags) (enableMon flags) mbEntry core
           outcs       = outBase ++ ".cs"
           searchFlags = "" -- concat ["-lib:" ++ dquote dir ++ " " | dir <- [buildDir flags] {- : includePath flags -}, not (null dir)] ++ " "

       termPhase term $ "generate csharp" ++ maybe "" (\(name,_) -> ": entry: " ++ show name) mbEntry
       writeDoc outcs cs
       when (showAsmCS flags) (termDoc term cs)

       let linkFlags  = concat ["-r:" ++ outName flags (showModName (Core.importName imp)) ++ dllExtension ++ " "
                                    | imp <- Core.coreProgImports core] -- TODO: link to correct package!
                        ++ "-r:System.Numerics.dll " ++ (if isAsync then "-r:" ++ outName flags "std_async.dll " else "")
           targetName = case compileTarget of
                          Executable _ _ -> dquote ((if null (exeName flags) then outBase else outName flags (exeName flags)) ++ exeExtension)
                          _              -> dquote (outBase ++ dllExtension)
           targetFlags= case compileTarget of
                          Executable _ _ -> "-t:exe -out:" ++ targetName
                          _              -> "-t:library -out:" ++ targetName
           debugFlags = (if (debug flags) then "-debug " else "") ++ (if (optimize flags >= 1) then "-optimize " else "")
       let cmd = (csc flags ++ " " ++ debugFlags ++ targetFlags ++ " -nologo -warn:4 " ++ searchFlags ++ linkFlags ++ dquote outcs)
       -- trace cmd $ return ()
       runSystemEcho term flags cmd
       -- run the program
       return (Just (runSystemEcho term flags targetName))

-- Generate C# through CS files without generating dll's
codeGenCS :: Terminal -> Flags -> [Module] -> CompileTarget Type -> FilePath -> Core.Core -> IO (Maybe (IO()))
codeGenCS term flags modules compileTarget outBase core
  = compilerCatch "csharp compilation" term Nothing $
    do let (mbEntry,isAsync) = case compileTarget of
                                 Executable name tp -> (Just (name,tp), isAsyncFunction tp)
                                 _ -> (Nothing, False)
           cs  = csharpFromCore (buildType flags) (enableMon flags) mbEntry core
           outcs       = outBase ++ ".cs"
           searchFlags = "" -- concat ["-lib:" ++ dquote dir ++ " " | dir <- [buildDir flags] {- : includePath flags -}, not (null dir)] ++ " "

       termPhase term $ "generate csharp" ++ maybe "" (\(name,_) -> ": entry: " ++ show name) mbEntry
       writeDoc outcs cs
       when (showAsmCS flags) (termDoc term cs)

       case mbEntry of
         Nothing -> return Nothing
         Just entry ->
          do let linkFlags  = "-r:System.Numerics.dll " -- ++ (if isAsync then "-r:" ++ outName flags "std_async.dll ")
                 sources    = concat [dquote (outName flags (showModName (modName mod)) ++ ".cs") ++ " " | mod <- modules]
                 targetName = dquote ((if null (exeName flags) then outBase else outName flags (exeName flags)) ++ exeExtension)
                 targetFlags= "-t:exe -out:" ++ targetName ++ " "
                 debugFlags = (if (debug flags) then "-debug -define:DEBUG " else "") ++ (if (optimize flags >= 1) then "-optimize " else "")
             let cmd = (csc flags ++ " " ++ targetFlags ++ debugFlags ++ " -nologo -warn:4 " ++ searchFlags ++ linkFlags ++ sources)
             runSystemEcho term flags cmd
             -- run the program
             return (Just (runSystemEcho term flags targetName))


codeGenJS :: Terminal -> Flags -> [Module] -> CompileTarget Type -> FilePath -> Core.Core -> IO (Maybe (IO ()))
codeGenJS term flags modules compileTarget outBase core
  = do let outjs = outBase ++ ".js"
       let mbEntry = case compileTarget of
                       Executable name tp -> Just (name,isAsyncFunction tp)
                       _                  -> Nothing
           extractImport mod = Core.Import (modName mod) (modPackageQName mod) Public ""
       let js    = javascriptFromCore (buildType flags) mbEntry (map extractImport modules) core
       termPhase term ( "generate javascript: " ++ outjs )
       writeDocW 80 outjs js
       when (showAsmJS flags) (termDoc term js)

       case mbEntry of
        Nothing -> return Nothing
        Just (name) ->
         do -- always generate an index.html file
            let outHtml = outName flags ((if (null (exeName flags)) then "index" else (exeName flags)) ++ ".html")
                contentHtml = text $ unlines $ [
                                "<!DOCTYPE html>",
                                "<html>",
                                "  <head>",
                                "    <meta charset=\"utf-8\">",
                                "    <script data-main='" ++ notdir (basename outjs) ++ "' src=\"node_modules/requirejs/require.js\"></script>",
                                "  </head>",
                                "  <body>",
                                "  </body>",
                                "</html>"
                              ]
            termPhase term ("generate index html: " ++ outHtml)
            writeDoc outHtml contentHtml
            -- copy amdefine
            let copyNodeModules fname
                  = let nname = "node_modules/" ++ fname
                    in copyTextIfNewer (rebuild flags) (joinPath (localShareDir flags) nname) (outName flags nname)
            mapM_ copyNodeModules ["amdefine/amdefine.js","amdefine/package.json",
                                   "requirejs/require.js","requirejs/package.json"]


            -- try to ensure require.js is there
            -- TODO: we should search along the node_modules search path
            {-mbReq <- searchPackages (packages flags) (buildDir flags) "requirejs" "require.js"
            case mbReq of
              Just reqPath -> copyTextIfNewer (rebuild flags) reqPath (outName flags "require.js")
              Nothing      -> trace "could not find requirejs" $ return () -- TODO: warning?
            -}
            case host flags of
              Browser ->
               do return (Just (runSystemEcho term flags (dquote outHtml ++ " &")))
              _ ->
               do return (Just (runCommand term flags ["node","--stack-size=100000",outjs]))




codeGenC :: FilePath -> Newtypes -> Borrowed -> Int -> Terminal -> Flags -> [Module] -> CompileTarget Type -> FilePath -> Core.Core -> IO (Maybe (IO ()))
codeGenC sourceFile newtypes borrowed0 unique0 term flags modules compileTarget outBase core0
 = -- compilerCatch "c compilation" term Nothing $
   do let outC = outBase ++ ".c"
          outH = outBase ++ ".h"
          sourceDir = dirname sourceFile
      let mbEntry = case compileTarget of
                      Executable name tp -> Just (name,isAsyncFunction tp)
                      _                  -> Nothing
      let -- (core,unique) = parcCore (prettyEnvFromFlags flags) newtypes unique0 core0
          (cdoc,hdoc,bcore) = cFromCore (buildType flags) sourceDir (prettyEnvFromFlags flags) (platform flags)
                                newtypes borrowed0 unique0 (parcReuse flags) (parcSpecialize flags) (parcReuseSpec flags)
                                (parcBorrowInference flags) mbEntry core0
          bcoreDoc  = Core.Pretty.prettyCore (prettyEnvFromFlags flags){ coreIface = False, coreShowDef = True } C [] bcore
      -- writeDocW 120 (outBase ++ ".c.core") bcoreDoc
      when (showFinalCore flags) $
        do termDoc term bcoreDoc

      termPhase term ( "generate c: " ++ outBase )
      writeDocW 120 outC (cdoc <.> linebreak)
      writeDocW 120 outH (hdoc <.> linebreak)
      when (showAsmC flags) (termDoc term (hdoc <//> cdoc))

      -- copy libraries
      let cc       = ccomp flags
          eimports = externalImportsFromCore bcore
          clibs    = clibsFromCore flags bcore 
      mapM_ (copyCLibrary term flags cc) eimports

      -- compile      
      ccompile term flags cc outBase [outC] 

      -- compile and link?
      case mbEntry of
       Nothing -> return Nothing
       Just _ ->
         do currentDir <- getCurrentDirectory
            -- kklibInstallDir = joinPath kklibDir "out/install"
            -- installKKLib term flags kklibDir kklibInstallDir cmakeGeneratorFlag cmakeConfigTypeFlag buildVariant

            let mainModName= showModName (Core.coreProgName core0)
                mainName   = if null (exeName flags) then mainModName else exeName flags
                mainExe    = outName flags mainName

            -- build kklib for the specified build variant
            -- cmakeLib term flags cc "kklib" (ccLibFile cc "kklib") cmakeGeneratorFlag
            kklibObj <- kklibBuild term flags cc "kklib" (ccObjFile cc "kklib")

            let objs   = [kklibObj] ++
                         [outName flags (ccObjFile cc (showModName mname)) 
                         | mname <- (map modName modules ++ [Core.coreProgName core0])]
                syslibs= concat [csyslibsFromCore flags mcore | mcore <- map modCore modules]
                         ++ ccompLinkSysLibs flags
                         ++ (if onWindows then ["bcrypt","psapi","advapi32"]
                                          else ["m","pthread"])
                libs   = -- ["kklib"] -- [normalizeWith '/' (outName flags (ccLibFile cc "kklib"))] ++ ccompLinkLibs flags
                         -- ++ 
                         clibs 
                         ++
                         concat [clibsFromCore flags mcore | mcore <- map modCore modules]

                libpaths = map (\lib -> outName flags (ccLibFile cc lib)) libs
 
                clink  = concat $
                         [ [ccPath cc]
                         , ccFlags cc
                         , ccFlagsBuildFromFlags cc flags
                         , ccTargetExe cc mainExe
                         ]
                         ++ [objs]
                         ++ [ccFlagsLink cc]  -- must be last due to msvc
                         -- ++ [ccAddLibraryDir cc (buildDir flags)]
                         ++ map (ccAddLib cc) libpaths  -- libs
                         ++ map (ccAddSysLib cc) syslibs
                         

            termPhaseDoc term (color (colorInterpreter (colorScheme flags)) (text "linking:") <+>
                               color (colorSource (colorScheme flags)) (text mainName))
            runCommand term flags clink

            termPhaseDoc term $ color (colorInterpreter (colorScheme flags)) (text "created:") <+>
                                  color (colorSource (colorScheme flags)) (text (normalizeWith pathSep mainExe))
            let cmdflags = if (showElapsed flags) then " --kktime" else ""
            return (Just (runSystemEcho term flags (dquote mainExe ++ cmdflags ++ " " ++ execOpts flags))) -- use shell for proper rss accounting


ccompile :: Terminal -> Flags -> CC -> FilePath -> [FilePath] -> IO ()
ccompile term flags cc ctargetObj csources 
  = do let cmdline = concat $
                      [ [ccPath cc]
                      , ccFlags cc
                      , ccFlagsWarn cc
                      , ccFlagsBuildFromFlags cc flags
                      , ccFlagsCompile cc
                      , ccIncludeDir cc (localShareDir flags ++ "/kklib/include")
                      ]
                      ++
                      map (ccIncludeDir cc) (ccompIncludeDirs flags)
                      ++
                      map (ccAddDef cc) (ccompDefs flags)
                      ++
                      [ ccTargetObj cc (notext ctargetObj)
                      , csources
                      ]
       runCommand term flags cmdline


copyCLibrary :: Terminal -> Flags -> CC -> [(String,String)] -> IO ()
copyCLibrary term flags cc eimport
  = copyCLibraryX term flags cc eimport 0

copyCLibraryX term flags cc eimport tries
  = do let clib = case Core.eimportLookup (buildType flags) "library" eimport of
                    Just lib -> lib
                    Nothing  -> case lookup "vcpkg" eimport of
                                  Just pkg -> pkg
                                  Nothing  -> ""
       if (null clib) then return () else 
         do mbPath <- -- looking for specific suffixes is not ideal but it differs among plaforms (e.g. pcre2-8 is only pcre2-8d on Windows)
                      -- and the actual name of the library is not easy to extract from vcpkg (we could read 
                      -- the lib/config/<lib>.pc information and parse the Libs field but that seems fragile as well)
                      let suffixes = (if (buildType flags <= Debug) then ["d","_d","-debug","_debug"] else [])
                      in searchPathsSuffixes (ccompLibDirs flags) [] suffixes (ccLibFile cc clib)                     
            case mbPath of
                Just fname -> copyLibFile fname clib
                _ -> if (tries > 0) 
                      then nosuccess clib
                      else do ok <- vcpkgInstall term flags cc eimport clib
                              if (not ok)
                                then nosuccess clib
                                else copyCLibraryX term flags cc eimport (tries + 1)  -- try again 
                    
  where
    nosuccess clib
      = raiseIO ("unable to find C library " ++ clib)
    copyLibFile fname clib    
      = do termPhaseDoc term (color (colorInterpreter (colorScheme flags)) (text "library:") <+>
              color (colorSource (colorScheme flags)) (text fname))         
           -- this also renames a suffixed libname to a canonical name (e.g. <vcpkg>/pcre2-8d.lib -> <out>/pcre2-8.lib) 
           copyBinaryIfNewer False fname (outName flags (ccLibFile cc clib))


termWarning term flags doc
  = termDoc term $ color (colorWarning (colorSchemeFromFlags flags)) (text "warning:" <+> doc)

vcpkgInstall :: Terminal -> Flags -> CC -> [(String,String)] -> FilePath -> IO Bool
{-
vcpkgInstall term flags cc eimport clib | onWindows && (ccName cc `startsWith` "mingw")
  = do termWarning term flags $
        text "unable to find C library:" <+> color (colorSource (colorScheme flags)) (text clib) <->
        text "   hint: currently using the \"mingw\" compiler but to use external \".lib\" libraries" <->
        text "         on Windows you need to use the \"clang-cl\" or \"cl\" (msvc) compiler." <->
        text "         run from an 'x64 Native Tools Command' window and install clang-cl from" <-> 
        text "         <https://llvm.org/builds>"
       return False
-}    
vcpkgInstall term flags cc eimport clib
  = case lookup "vcpkg" eimport of
      Nothing  -> 
        do termWarning term flags $
              text "unable to find C library:" <+> color (colorSource (colorScheme flags)) (text clib) <->
              text "   hint: provide \"--cclibdir\" as an option, or use \"syslib\" in an extern import?"
           return False
      Just pkg -> 
        do vcpkgExist <- doesFileExist (vcpkg flags)
           if (not vcpkgExist)
             then do termWarning term flags ( 
                       text "this module requires vcpkg to install the" <+> clrSource (text clib) <+> text "library." <->
                       text "   hint: specify the root directory of vcpkg using the" <+> clrSource (text "--vcpkg=<dir>") <+> text "option" <->
                       text "         and/or install vcpkg from <" <.> clrSource (text "https://github.com/microsoft/vcpkg#getting-started") <.> text ">" <->
                       text "         (install in " <.> clrSource (text "~/vcpkg") <.> text " to be found automatically by the koka compiler)"
                       )
                     return False
             else do pkgExist <- doesDirectoryExist (joinPaths [vcpkgRoot flags,"packages",pkg ++ "_" ++ vcpkgTriplet flags])
                     if (pkgExist)  
                       then termWarning term flags $ 
                            text "vcpkg" <+> clrSource (text pkg) <+> 
                            text "is installed but the library" <+> clrSource (text clib) <+> 
                            text "is not found."
                            {- <.>
                            (if (buildType flags == Debug) 
                               then linebreak <.> text ("   hint: perhaps specify the 'library-debug=\"" ++ clib ++ "d\"' import field?")
                               else Lib.PPrint.empty) -}
                       else return ()
                     let install = [vcpkg flags,
                                    "install",
                                    pkg ++ ":" ++ vcpkgTriplet flags,
                                    "--disable-metrics"]                               
                     if (not (vcpkgAutoInstall flags))
                       then do termWarning term flags (text "this module requires the vcpkg package" 
                                                        <+> color (colorSource (colorScheme flags)) (text pkg) 
                                                        <+> text "-- install the package as:" 
                                        <-> text "         >" <+> color (colorSource (colorScheme flags)) (text (unwords install))
                                        <-> text "         to install the required C library and header files")
                               return False
                       else do termPhaseDoc term (color (colorInterpreter (colorScheme flags)) (text "install: vcpkg package:") <+>
                                 color (colorSource (colorScheme flags)) (text pkg))
                               runCommand term flags install
                               return True -- (joinPaths [vcpkgLibDir flags,ccLibFile cc clib])
  where
    clrSource doc = color (colorSource (colorScheme flags)) doc

clibsFromCore flags core    = externalImportKeyFromCore (buildType flags) core "library"
csyslibsFromCore flags core = externalImportKeyFromCore (buildType flags) core "syslib"

externalImportKeyFromCore :: BuildType -> Core.Core -> String -> [String]
externalImportKeyFromCore buildType core key
  = catMaybes [Core.eimportLookup buildType key keyvals  | keyvals <- externalImportsFromCore core]

externalImportsFromCore :: Core.Core -> [[(String,String)]]
externalImportsFromCore core 
  = [keyvals  | Core.ExternalImport imports _ <- Core.coreProgExternals core, (C,keyvals) <- imports]


kklibBuild :: Terminal -> Flags -> CC -> String -> FilePath -> IO FilePath
kklibBuild term flags cc name {-kklib-} objFile {-libkklib.o-}
  = do let objPath = outName flags objFile  {-out/v2.x.x/clang-debug/libkklib.o-}
       exist <- doesFileExist objPath
       let binObjPath = joinPath (localLibDir flags) (buildVariant flags ++ "/" ++ objFile)
       let srcLibDir  = joinPath (localShareDir flags) (name)
       binExist <- doesFileExist binObjPath
       binNewer <- if (not binExist) then return False
                   else if (not exist) then return True
                   else do cmp <- fileTimeCompare binObjPath objPath
                           return (cmp==GT)
       srcNewer <- if (binNewer) then return False -- no need to check
                   else if (not exist) then return True
                   else do cmp <- fileTimeCompare (srcLibDir ++ "/include/kklib.h") objPath
                           return (cmp==GT)
       -- putStrLn ("binObjPath: " ++ binObjPath ++ ", newer: " ++ show binNewer)
       if (not binNewer && not srcNewer && not (rebuild flags)) 
        then return ()
         else if (binNewer)
           then -- use pre-compiled installed binary
                copyBinaryFile binObjPath objPath
           else -- todo: check for installed binaries for the library
                -- compile kklib from sources
                do termDoc term $ color (colorInterpreter (colorScheme flags)) (text ("compile:")) <+>
                                   color (colorSource (colorScheme flags)) (text name) <+>
                                    color (colorInterpreter (colorScheme flags)) (text "from:") <+>
                                     color (colorSource (colorScheme flags)) (text srcLibDir)
                   let flags0 = if (useStdAlloc flags) then flags 
                                  else flags{ ccompIncludeDirs = ccompIncludeDirs flags ++ [localShareDir flags ++ "/kklib/mimalloc/include"] }
                       flags1 = flags0{ ccompDefs = ccompDefs flags ++ 
                                                    [("KK_COMP_VERSION","\"" ++ version ++ "\""),
                                                     ("KK_CC_NAME", "\"" ++ ccName cc ++ "\"")] }
                   ccompile term flags1 cc objPath [joinPath srcLibDir "src/all.c"] 
       return objPath


cmakeLib :: Terminal -> Flags -> CC -> String -> FilePath -> [String] -> IO ()
cmakeLib term flags cc libName {-kklib-} libFile {-libkklib.a-} cmakeGeneratorFlag
  = do let libPath = outName flags libFile  {-out/v2.x.x/clang-debug/libkklib.a-}
       exist <- doesFileExist libPath
       let binLibPath = joinPath (localLibDir flags) (buildVariant flags ++ "/" ++ libFile)
       let srcLibDir  = joinPath (localShareDir flags) (libName)
       binExist <- doesFileExist binLibPath
       binNewer <- if (not binExist) then return False
                   else if (not exist) then return True
                   else do cmp <- fileTimeCompare binLibPath libPath
                           return (cmp==GT)
       srcNewer <- if (binNewer) then return False -- no need to check
                   else if (not exist) then return True
                   else do cmp <- fileTimeCompare (srcLibDir ++ "/include/kklib.h") libPath
                           return (cmp==GT)
       -- putStrLn ("binLibPath: " ++ binLibPath ++ ", newer: " ++ show binNewer)
       if (not binNewer && not srcNewer && not (rebuild flags)) then return ()
         else if (binNewer)
           then -- use pre-compiled installed binary
                copyBinaryFile binLibPath libPath
           else -- todo: check for installed binaries for the library
                do termDoc term $ color (colorInterpreter (colorScheme flags)) (text ("cmake  :")) <+>
                                   color (colorSource (colorScheme flags)) (text libName) <+>
                                    color (colorInterpreter (colorScheme flags)) (text "from:") <+>
                                     color (colorSource (colorScheme flags)) (text srcLibDir)
                   let cmakeDir    = outName flags libName
                       cmakeConfigType = "-DCMAKE_BUILD_TYPE=" ++
                                         (case (buildType flags) of
                                             DebugFull -> "Debug"
                                             Debug -> "Debug"
                                             RelWithDebInfo -> "RelWithDebInfo"
                                             Release -> "Release")
                       cmakeConfig =  [ cmake flags
                                      , "-E", "chdir", cmakeDir   -- see above for chdir
                                      , cmake flags
                                      ]
                                      ++ cmakeGeneratorFlag ++
                                      [ cmakeConfigType
                                      , "-DCMAKE_C_COMPILER=" ++ (basename (ccPath cc))
                                      , "-DCMAKE_INSTALL_PREFIX=" ++ (buildDir flags)
                                      , "-DKK_COMP_VERSION=" ++ version
                                      , (if (asan flags) then "-DKK_DEBUG_SAN=address" else "")
                                      ]
                                      ++ unquote (cmakeArgs flags) ++
                                      [ srcLibDir ]

                       cmakeBuild  = [cmake flags, "--build", cmakeDir]
                       -- cmakeInstall= cmake flags ++ " --build " ++ dquote cmakeDir ++ " --target install"   -- switch "--install" is not available before cmake 3.15
                   createDirectoryIfMissing True cmakeDir
                   runCommand term flags cmakeConfig
                   runCommand term flags cmakeBuild
                   copyBinaryFile (cmakeDir ++ "/" ++ libFile) libPath


-- emit helpful messages if dependencies are not installed (cmake etc)
checkCMake :: Terminal -> Flags -> IO ()
checkCMake term flags
  = do paths   <- getEnvPaths "PATH"
       mbCMake <- searchPaths paths [exeExtension] (cmake flags)
       case mbCMake of
         Nothing -> do termDoc term (text ("error: '" ++ cmake flags ++ "' command cannot be found.") <->
                                     text " hint: install from <https://cmake.org/download/> or using 'sudo apt-get install cmake'")
                       return ()
         Just _  -> if (not (onWindows))
                     then return ()
                     else do vsDir <- getEnvVar "VSINSTALLDIR"
                             if (null vsDir)
                              then -- bare windows prompt: check for Ninja, and if using clang
                                   do mbNinja <- searchPaths paths [exeExtension] "ninja"
                                      case mbNinja of
                                        Nothing -> do termDoc term (text "error: 'ninja' build system not found" <->
                                                                    text " hint: run from a Visual Studio 'x64 Native Tools Command Prompt'" <->
                                                                    text "       or install 'ninja' from <https://github.com/ninja-build/ninja/releases>")
                                                      return ()
                                        Just _  -> return ()
                                                   {-do cc <- getEnvVar "CC"
                                                      if (cc=="clang")
                                                       then do termDoc term (text "When using 'clang' you must run in a 'x64 Native Tools Command Prompt'")
                                                               return ()
                                                       else return ()-}
                              else -- visual studio prompt
                                   return ()



onWindows :: Bool
onWindows
  = (exeExtension == ".exe")

runSystemEcho :: Terminal -> Flags -> String -> IO ()
runSystemEcho term flags cmd
  = do when (verbose flags >= 2) $
         termPhase term ("shell> " ++ cmd)
       runSystem cmd

runCommand :: Terminal -> Flags -> [String] -> IO ()
runCommand term flags cargs@(cmd:args)
  = do let command = unwords (cmd : map showArg args)
           showArg arg = if (' ' `elem` arg) then show arg else arg
       when (verbose flags >= 2) $
         termPhase term ("command> " ++ command) -- cmd ++ " [" ++ concat (intersperse "," args) ++ "]")
       runCmd cmd (filter (not . null) args) 
        `catchIO` (\msg -> raiseIO ("error  : " ++ msg ++ "\ncommand: " ++ command ))


joinWith sep xs
  = concat (intersperse sep xs)

copyIFaceToOutputDir :: Terminal -> Flags -> FilePath -> Core.Core -> IO FilePath
copyIFaceToOutputDir term flags iface core
  -- | host flags == Node && target flags == JS = return ()
  -- | otherwise
  = do let outIFace = outName flags (notdir iface)
           withExt fname ext = notext fname ++ ext
       -- trace ("copy iface: " ++ iface ++ " to " ++ outIFace) $ return ()
       copyTextIfNewer (rebuild flags) iface outIFace
       if (CS == target flags)
        then do let libSrc = notext iface ++ dllExtension
                let libOut = notext outIFace ++ dllExtension
                copyBinaryIfNewer (rebuild flags) libSrc libOut
        else return ()
       if (JS == target flags)
        then do let jsSrc = notext iface ++ ".js"
                let jsOut = notext outIFace ++ ".js"
                -- copyTextFileWith  jsSrc jsOut (packagePatch iface (targetPath) imported)
                copyTextIfNewer (rebuild flags) jsSrc jsOut
        else return ()
       if (C == target flags)
        then do copyTextIfNewer (rebuild flags) (withExt iface ".c") (withExt outIFace ".c")
                copyTextIfNewer (rebuild flags) (withExt iface ".h") (withExt outIFace ".h")
                let cc = ccomp flags
                    srcDir = dirname iface
                copyBinaryIfNewer (rebuild flags) (ccObjFile cc (notext iface)) (ccObjFile cc (notext outIFace))
                mapM_ (\clib -> 
                  do let libFile = ccLibFile cc clib
                     -- todo: only copy if it exists?
                     copyBinaryIfNewer (rebuild flags) (joinPath srcDir libFile) (outName flags libFile)
                 ) (clibsFromCore flags core)
        else return ()
       return outIFace

copyPkgIFaceToOutputDir :: Terminal -> Flags -> FilePath -> Core.Core -> PackageName -> [Module] -> IO ()
copyPkgIFaceToOutputDir term flags iface core targetPath imported
  -- | host flags == Node && target flags == JS = return ()
  -- | otherwise
  = do outIFace <- copyIFaceToOutputDir term flags iface core
       if (JS == target flags)
        then do let outJs = notext outIFace ++ ".js"
                content <- readTextFile outJs
                case content of
                  Nothing -> return ()
                  Just content -> writeTextFile outJs (packagePatch iface (targetPath) imported content)
        else return ()

packagePatch :: FilePath -> PackageName -> [Module] -> (String -> String)
packagePatch iface current imported source
  = let mapping = [("'" ++ modPackagePath imp ++ "/" ++ basename (modPath imp) ++ "'",
                      "'" ++ makeRelativeToDir (modPackageQPath imp) current ++ "/" ++ basename (modPath imp) ++ "'")
                    | imp <- imported, not (null (modPackageName imp))]
    in -- trace ("patch: " ++ current ++ "/" ++ notdir iface ++ ":\n  " ++ show mapping) $
       case span (\l -> not (startsWith l "define([")) (lines source) of
         (pre,line:post)
           -> let rline = replaceWith mapping line
              in -- trace ("replace with: " ++ show mapping ++ "\n" ++ line ++ "\n" ++ rline) $
                  unlines $ pre ++ (rline : post)
         _ -> source
  where
    makeRelativeToDir :: FilePath -> FilePath -> FilePath
    makeRelativeToDir  target current
      = let pre         = commonPathPrefix current target
            currentStem = drop (length pre) current
            targetStem  = drop (length pre) target
            relative    = concatMap (const "../") $ filter (not . null) $ splitPath currentStem
        in (if null relative then "./" else relative) ++ targetStem

    replaceWith mapping "" = ""
    replaceWith mapping s
      = case filter (startsWith s . fst) mapping of
          ((pattern,replacement):_) -> replacement ++ replaceWith mapping (drop (length pattern) s)
          _                         -> head s : replaceWith mapping (tail s)


showModName name
  = moduleNameToPath name -- asciiEncode True (show name)

dquote s
  = "\"" ++ s ++ "\""


posixOutName flags s
 = normalizeWith '/' (outName flags s)


ifaceExtension
  = sourceExtension ++ "i"


compilerCatch comp term defValue io
  = io `catchSystem` \msg ->
    do (termError term) (ErrorIO (hang 2 $ text ("failure during " ++ comp ++ ":")
                                           <-> string msg)) -- (fillSep $ map string $ words msg)))
       return defValue


isJust (Just _) = True
isJust _        = False

catchSystem io f
  = io `catchIO` (\msg -> let cmdFailed = "command failed:" in
                          if (cmdFailed `isPrefixOf` msg)
                           then f (drop (length cmdFailed) msg)
                           else f msg)<|MERGE_RESOLUTION|>--- conflicted
+++ resolved
@@ -62,12 +62,8 @@
 import Core.FunLift           ( liftFunctions )
 import Core.Monadic           ( monTransform )
 import Core.MonadicLift       ( monadicLift )
-<<<<<<< HEAD
-import Core.Inlines           ( inlinesExtends, extractInlineDefs, inlinesFilter )
+import Core.Inlines           ( inlinesExtends, extractInlineDefs, inlinesMerge, inlinesToList, inlinesFilter, inlinesNew )
 import Core.Borrowed          ( Borrowed )
-=======
-import Core.Inlines           ( inlinesExtends, extractInlineDefs, inlinesMerge, inlinesToList, inlinesFilter, inlinesNew )
->>>>>>> cc6b7b68
 import Core.Inline            ( inlineDefs )
 import Core.Specialize
 
