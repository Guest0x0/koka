------------------------------------------------------------------------------
-- Copyright 2012-2021, Microsoft Research, Daan Leijen.
--
-- This is free software; you can redistribute it and/or modify it under the
-- terms of the Apache License, Version 2.0. A copy of the License can be
-- found in the LICENSE file at the root of this distribution.
-----------------------------------------------------------------------------
{-
    Parse concrete syntax.
-}
-----------------------------------------------------------------------------
module Syntax.Parse( parseProgramFromFile, parseProgramFromString
                   , parseValueDef
                   , parseTypeDef
                   , parseExpression
                   , parseType

                   -- used by the core parser
                   , lexParse, parseLex, LexParser, parseLexemes, parseInline, ignoreSyntaxWarnings

                   , visibility, modulepath, importAlias, parseFip
                   , tbinderId, constructorId, funid, paramid
                   , braced, semiBraces, semis, semiColons1, semiBraced
                   , angles, anglesCommas, parensCommas, parens, curlies
                   , semiColon, lparen, rparen, langle, rangle, comma, lapp, lidx, bar
                   , qtypeid, qvarid, qconid, qidop, identifier, qoperator, varid, idop, op
                   , integer, charLit, floatLit, stringLit
                   , special, specialId, specialOp, specialConId, wildcard
                   , keyword, dockeyword
                   , typeDeclKind
                   , paramInfo
                   ) where

import Lib.Trace
import Data.List (intersperse,unzip4,sortBy)
import Data.Maybe (isJust,isNothing,catMaybes)
import Data.Either (partitionEithers)
import Lib.PPrint hiding (string,parens,integer,semiBraces,lparen,comma,angles,rparen,rangle,langle)
import qualified Lib.PPrint as PP (string)

import Control.Monad (mzero,when)
import Data.Monoid (Endo(..))
import Text.Parsec hiding (space,tab,lower,upper,alphaNum,sourceName,optional)
import Text.Parsec.Error
import Text.Parsec.Pos           (newPos)

import Common.Error as Err
import Common.Name
import Common.NamePrim
import Common.Range hiding (after)
import Common.File
import Platform.Config
import Platform.Runtime( unsafePerformIO, exCatch )
import Common.Error
import Common.Failure (failure)
import Common.Syntax
import Common.ResumeKind

import Syntax.Syntax
import Syntax.Lexeme
import Syntax.Lexer   ( lexing )
import Syntax.Layout  ( layout )
import Syntax.Promote ( promote, promoteType, quantify, promoteFree )
import Common.ColorScheme (defaultColorScheme)

-----------------------------------------------------------
-- Parser on token stream
-----------------------------------------------------------

type LexParser a  = Parsec [Lexeme] [(String, Range)] a -- GenParser Lexeme () a

parseLex :: Lex -> LexParser Lexeme
parseLex lex
  = token showTok posFromTok testTok
  where
    showTok (Lexeme _ lex)       = show lex
    posFromTok (Lexeme range _)  = newPos "" (posLine (rangeStart range)) (posColumn (rangeStart range))
    testTok l@(Lexeme _ lex')    | sameLex lex lex'  = Just l
                                 | otherwise         = Nothing


optional p  = do { p; return True } <|> return False

-----------------------------------------------------------
-- Parse varieties
-----------------------------------------------------------
<<<<<<< HEAD
parseProgramFromFile :: Bool -> Bool -> FilePath -> IO (Error UserProgram)
parseProgramFromFile allowAt semiInsert fname
  = do input <- readInput fname
       return (lexParse allowAt semiInsert id program fname 1 input)


parseValueDef :: Bool -> FilePath -> Int -> String -> Error UserDef
=======
parseProgramFromFile :: Bool -> FilePath -> IO (Error a UserProgram)
parseProgramFromFile semiInsert fname
  = do input <- readInput fname
       let result = parseProgramFromString semiInsert input fname
       case checkError result of
          Right (a, warnings) ->
            do
              logSyntaxWarnings warnings
              return result
          Left err            -> return result

logSyntaxWarnings :: [(Range, Doc)] -> IO ()
logSyntaxWarnings warnings
  = putPretty (prettyWarnings "" True defaultColorScheme warnings)

parseProgramFromString :: Bool -> BString -> FilePath -> Error a UserProgram
parseProgramFromString semiInsert input fname
  = do (result, syntaxWarnings) <- lexParse semiInsert id program fname 1 input
       addWarnings (map (\(s, r) -> (r, text s)) syntaxWarnings) $ return result

parseValueDef :: Bool -> FilePath -> Int -> String -> Error () UserDef
>>>>>>> 47d5af1f
parseValueDef semiInsert sourceName line input
  = lexParseS semiInsert (const valueDefinition)  sourceName line input

parseTypeDef :: Bool -> FilePath -> Int -> String -> Error () (UserTypeDef,[UserDef])
parseTypeDef semiInsert sourceName line input
  = lexParseS semiInsert (const typeDefinition)  sourceName line input

parseType :: Bool -> FilePath -> Int -> Name -> String -> Error () UserTypeDef
parseType semiInsert sourceName line name input
  = lexParseS semiInsert (const (userType name))  sourceName line input

parseExpression :: Bool -> FilePath -> Int -> Name -> String -> Error () UserDef
parseExpression semiInsert sourceName line name input
  = lexParseS semiInsert (const (expression name))  sourceName line input

ignoreSyntaxWarnings :: Error b (a, [(String, Range)]) -> Error b a
ignoreSyntaxWarnings result =
  do (x, syntaxWarnings) <- result
     return x

lexParseS :: Bool -> (Source -> LexParser b) -> FilePath -> Int -> String -> Error a b
lexParseS semiInsert p sourceName line str
<<<<<<< HEAD
  = lexParse False semiInsert id p sourceName line (stringToBString str)

lexParse :: Bool -> Bool -> ([Lexeme]-> [Lexeme]) -> (Source -> LexParser a) -> FilePath -> Int -> BString -> Error a
lexParse allowAt semiInsert preprocess p sourceName line rawinput
=======
  = do
      (result, syntaxWarnings) <- (lexParse semiInsert id p sourceName line (stringToBString str))
      return $ trace (concat (intersperse "\n" (map fst syntaxWarnings))) $ result

runStateParser :: LexParser a -> SourceName -> [Lexeme] -> Either ParseError (a, [(String, Range)])
runStateParser p sourceName lex =
  runParser (pp p) [] sourceName lex
  where
    pp p =
      do r <- p
         s <- getState
         return (r, s)

lexParse :: Bool -> ([Lexeme]-> [Lexeme]) -> (Source -> LexParser a) -> FilePath -> Int -> BString -> Error b (a, [(String, Range)])
lexParse semiInsert preprocess p sourceName line rawinput
>>>>>>> 47d5af1f
  = let source = Source sourceName rawinput
        input  = if (isLiteralDoc sourceName) then extractLiterate rawinput else rawinput
        xs = lexing source line input
        lexemes = preprocess $ layout allowAt semiInsert xs
    in  -- trace  (unlines (map show lexemes)) $
        case (runStateParser (p source) sourceName lexemes) of
          Left err -> makeParseError (errorRangeLexeme xs source) err
          Right x  -> return x

parseLexemes :: LexParser a -> Source -> [Lexeme] -> Error () (a, [(String, Range)])
parseLexemes p source@(Source sourceName _) lexemes
  = case (runStateParser p sourceName lexemes) of
      Left err -> makeParseError (errorRangeLexeme lexemes source) err
      Right x  -> return x


makeParseError :: (ParseError -> Range) -> ParseError -> Error b a
makeParseError toRange perr
  = errorMsg (ErrorParse (toRange perr) errorDoc)
  where
    errorDoc
      = PP.string ("invalid syntax" ++ (drop 1 $ dropWhile (/=':') $ show perr))


errorRangeLexeme :: [Lexeme] -> Source -> ParseError -> Range
errorRangeLexeme lexemes source perr
  = case dropWhile (\r -> r < range) (map getRange lexemes) of
      (lrange : _) | rangeStart lrange == rangeStart range  -> lrange
      _            -> range
  where
    range = makeRange pos pos
    pos = makePos source (-1) (sourceLine (errorPos perr)) (sourceColumn (errorPos perr))


{--------------------------------------------------------------------------
  Interactive
--------------------------------------------------------------------------}
interactive :: LexParser a -> LexParser a
interactive p
  = do x <- p
       many semiColon
       eof
       return x

valueDefinition :: LexParser UserDef
valueDefinition
  = interactive (pureDecl False Private)


typeDefinition :: LexParser (UserTypeDef,[UserDef])
typeDefinition
  = interactive (do tdef <- aliasDecl Public
                    return (tdef,[])
                 <|>
                 typeDecl Public)

expression :: Name -> LexParser (UserDef) -- ,UserDef)
expression name
  = interactive $
    do e <- aexpr
       let r = getRange e
       return (Def (ValueBinder name () (Lam [] e r) r r)  r Public (DefFun [] noFip) InlineNever ""
              -- ,Def (ValueBinder (prepend ".eval" name) () (Lam [] (App (Var nameGPrint False r) [Var name False r] r)))
              )

userType :: Name -> LexParser UserTypeDef
userType name
  = interactive $
    do tp <- ptype
       let rng = getRange tp
       return (Synonym (TypeBinder name KindNone rangeNull rangeNull) [] tp rng Public "")


-----------------------------------------------------------
-- Program
-----------------------------------------------------------
program :: Source -> LexParser UserProgram
program source
  = do many semiColon
       p <- pmodule source
       eof
       return p


pmodule :: Source -> LexParser UserProgram
pmodule source
  = do (vis,rng,doc) <- try $ do (vis,_) <- visibility Private
                                 -- if (vis == Public) then pwarningMessage "using 'public module' is deprecated" else return ()
                                 (rng,doc) <- dockeyword "module"
                                 return (vis,rng,doc)
       -- (rng,doc) <- dockeyword "module"
       (name,rng) <- modulepath
       programBody vis source name rng doc
  <|>
    programBody Public source (pathToModuleName (noexts (basename (sourceName source)))) (rangeNull) ""

programBody vis source modName nameRange doc
  = do many semiColon
       (imports, fixDefss, topDefss)
          <- braced (do imps <- semis importDecl
                        fixs <- semis fixDecl
                        tdefs <- semis (topdef vis)
                        return (imps,fixs,tdefs))
       many semiColon
       let (defs,typeDefs,externals) = splitTopDefs (concat topDefss)
       return (Program source modName nameRange [TypeDefRec typeDefs] [DefRec defs]
                 (prelude ++ imports) externals (concat fixDefss) doc)
  where
    prelude = if (show modName `startsWith` "std/core")
               then []
               else [Import nameSystemCore nameSystemCore rangeNull rangeNull rangeNull Private]

braced p
  = do lcurly
       many semiColon
       x <- p
       many semiColon
       rcurly
       return x
  <|>
    do parseLex LexInsLCurly
       many semiColon
       x <- p
       many semiColon
       parseLex LexInsRCurly
       return x
  <|>
    p

-- collect definitions
data TopDef
  = DefValue   UserDef
  | DefType    UserTypeDef
  | DefExtern  External

splitTopDefs ds
  = fold ([],[],[]) ds
  where
    fold (defs,tdefs,edefs) []  = (reverse defs, reverse tdefs, reverse edefs)
    fold (defs,tdefs,edefs) (d:ds)
      = case d of
          DefValue def  -> fold (def:defs,  tdefs, edefs) ds
          DefType tdef  -> fold (defs, tdef:tdefs, edefs) ds
          DefExtern edef-> fold (defs, tdefs, edef:edefs) ds


topdef :: Visibility -> LexParser [TopDef]
topdef vis
  = do def <- pureDecl True vis
       return [DefValue def]
  <|>
    do tdef <- aliasDecl vis
       return [DefType tdef]
  <|>
    do (tdef,cdefs) <- typeDecl vis
       return ([DefType tdef] ++ map DefValue cdefs)
  <|>
    do effectDecl vis
  <|>
    do externDecl vis

{---------------------------------------------------------------
  Import declaration
---------------------------------------------------------------}
importDecl :: LexParser Import
importDecl
  = do (vis,vrng,rng0) <- try $ do (vis,vrng) <- visibility Private
                                   rng0  <- keyword "import"
                                   return (vis,vrng,rng0)
       (asname,name,asrng,namerng) <- importAlias
       return (Import asname name asrng namerng (combineRanges [vrng,rng0,namerng]) vis)

importAlias :: LexParser (Name,Name,Range,Range)
importAlias
  = do (name1,rng1) <- modulepath
       (do keyword "="
           (name2,rng2) <- modulepath
           return (name1,name2,rng1,rng2)
        <|> return (name1,name1,rng1,rng1))



visibility :: Visibility -> LexParser (Visibility,Range)
visibility vis
  =   do rng <- keywordOr "pub" ["public"]
         return (Public,rng)
  <|> do rng <- keyword "private"
<<<<<<< HEAD
         pwarningMessage "using 'private' is deprecated, only use 'pub' to make declarations public"
=======
         pwarningMessage "using 'private' is deprecated, only use 'pub' to make declarations public" rng
>>>>>>> 47d5af1f
         return (Private,rng)
  <|> return (vis,rangeNull)


parseInline :: LexParser DefInline
parseInline
  =   do{ specialId "inline"; return InlineAlways }
  <|> do{ specialId "noinline"; return InlineNever }
  <|> return InlineAuto

{--------------------------------------------------------------------------
  External
--------------------------------------------------------------------------}
externDecl :: Visibility -> LexParser [TopDef]
externDecl dvis
  = do lr <- try ( do (krng,_) <- dockeyword "extern"
                      keyword "import"
                      return (Left (externalImport krng)))
            <|>
             try ( do (krng,_) <- dockeyword "extern"
                      specialId "include"
                      warnDeprecated "include" "import" krng
                      return (Left (externalImport krng)))
            <|>
             try ( do (vis,vrng) <- visibility dvis
                      inline     <- parseInline
                      fip        <- parseFip
                      (krng,doc) <- dockeyword "extern"
                      return (Right (combineRange vrng krng, vis, doc, inline, fip)))
       case lr of
         Left p -> do extern <- p
                      return [DefExtern extern]
         Right (krng,vis,doc,inline,fip)
           -> do (name,nameRng) <- funid True {-toplevel-}
                 (pars,pinfos,args,tp,annotate)
                   <- do keyword ":"
                         tp <- ptype  -- no "some" allowed
                         (pars,args) <- genParArgs (promoteType tp)
                         return (pars,[]{-all owned-},args,tp,\body -> Ann body tp (getRange tp))
                      <|>
                      do tpars <- typeparams
                         (pars, pinfos, parRng) <- declParams True {-allowBorrow-} (inline /= InlineAlways) -- allow defaults?
                         (teff,tres)   <- annotResult
                         let tp = typeFromPars nameRng pars teff tres
                             lift :: ValueBinder UserType (Maybe UserExpr) -> ValueBinder (Maybe UserType) (Maybe UserExpr)
                             lift (ValueBinder name tp expr rng1 rng2) = ValueBinder name (Just tp) expr rng1 rng2
                         genParArgs tp -- checks the type
                         return (map lift pars,pinfos,genArgs pars,tp,\body -> promote [] tpars [] (Just (Just teff, tres)) body)
                 (exprs,rng) <- externalBody
                 if (inline == InlineAlways)
                  then return [DefExtern (External name tp pinfos nameRng (combineRanges [krng,rng]) exprs vis fip doc)]
                  else do let  externName = newHiddenExternalName name
                               fullRng    = combineRanges [krng,rng]
                               extern     = External externName tp pinfos (before nameRng) (before fullRng) exprs Private fip doc
                               body       = annotate (Lam pars (App (Var externName False rangeNull) args fullRng) fullRng)
                               binder     = ValueBinder name () body nameRng fullRng
                               extfun     = Def binder fullRng vis (defFunEx pinfos fip) InlineNever doc
                          return [DefExtern extern, DefValue extfun]
  where
    typeFromPars :: Range -> [ValueBinder UserType (Maybe UserExpr)] -> UserType -> UserType -> UserType
    typeFromPars rng pars teff tres
      = promoteType $ TpFun [(binderName p, binderType p) | p <- pars] teff tres rng

    genArgs pars
      = [(Nothing,Var (binderName p) False (before (getRange p))) | p <- pars]

    genParArgs tp
      = case tp of
          TpQuan QSome _ _ _ -> fail "external types cannot contain unspecified ('_') types"
          TpQuan QExists _ _ _ -> fail "external types cannot contain existential types"
          TpQuan _ _ t _ -> genParArgs t
          TpQual _ t     -> genParArgs t
          TpParens t _   -> genParArgs t
          TpAnn t _      -> genParArgs t
          TpFun pars _ _ _ -> return $ genFunParArgs pars
          _                -> fail "external declarations must have a function type"

    genFunParArgs pars
      = unzip (map genParArg (zip pars [1..]))

    genParArg ((name,tp),idx)
      = let fullName = if name == nameNil then newHiddenName ("arg" ++ show idx) else name
            rng = rangeNull -- before (getRange tp)
        in (ValueBinder fullName Nothing Nothing rng rng
           ,(Nothing,Var fullName False rng))

externalImport :: Range -> LexParser External
externalImport rng1
  = do keyword "="
       (entry) <- externalImportEntry
       return (ExternalImport [entry] rng1)
  <|>
    do (entries,rng2) <- semiBracesRanged externalImportEntry
       return (ExternalImport entries (combineRange rng1 rng2))
  where
    externalImportEntry
      = do target        <- externalTarget
           (keyvals,rng) <- do key <- externalImportKey
                               (val,rng)   <- stringLit
                               return ([(key,val)],rng)
                            <|> semiBracesRanged externalImportKeyVal
           keyvalss <- mapM (externalIncludes target rng) keyvals
           return (target,concat keyvalss)

    externalImportKeyVal
      = do key <- externalImportKey
           keyword "="
           (val,_) <- stringLit
           return (key,val)

    externalImportKey
      = do (id,_) <- varid
           return (show id)

    externalIncludes target rng (key,fname)  | key == "file" || key == "header-file" || key == "header-end-file"
     = do let currentFile = (Common.Range.sourceName (rangeSource rng))
              fpath       = joinPath (dirname currentFile) fname
          if (isTargetC target && null (extname fpath) && key=="file")
            then do contentH <- preadFile (fpath ++ ".h")
                    contentC <- preadFile (fpath ++ ".c")
                    return [("header-include-inline",contentH),("include-inline",contentC)]
            else if (isTargetC target  && key=="header-file")
                  then do content <- preadFile fpath
                          return [("header-include-inline",content)]
                 else if (isTargetC target && key=="header-end-file")
                  then do content <- preadFile fpath
                          return [("header-end-include-inline",content)]
                  else if (key == "file")
                         then do content <- preadFile fpath
                                 return [("include-inline",content)]
                         else return [(key,fpath)]
    externalIncludes target rng (key,val)
      = return [(key,val)]

    preadFile :: FilePath -> LexParser String
    preadFile fpath
      = do mbContent <- ptryReadFile fpath
           case mbContent of
             Just content -> return content
             Nothing      -> fail ("unable to read external file: " ++ fpath)

    ptryReadFile :: FilePath -> LexParser (Maybe String)
    ptryReadFile fpath
      = do pos <- getPosition
           let mbContent  = unsafePerformIO $ exCatch (do -- putStrLn ("reading: " ++ fpath);
                                                          content <- readFile fpath
                                                          return (seq (last content) $ Just content)
                                                      ) (\exn -> return Nothing)
           case mbContent of
             Just content -> seq content $ return (Just content)
             Nothing      -> return Nothing


externalBody :: LexParser ([(Target,ExternalCall)],Range)
externalBody
  = semiBracesRanged externalEntry

externalEntry
  = do (target,inline,_) <- externalEntryRanged
       return (target,inline)

externalEntryRanged
  = do target <- externalTarget
       (call,rng) <- externalCall
       return (target,call,rng)

externalCall
  = do f <- do specialId "inline"
               return ExternalInline
            <|>
            do return ExternalCall
       (s,rng) <- stringLit
       return (f s,rng)


externalTarget
  = do specialId "c"
       return (C CDefault)
  <|>
    do specialId "cs"
       return CS
  <|>
    do specialId "js"
       return (JS JsDefault)
  <|>
    return Default



{--------------------------------------------------------------------------
  Fixity declaration
--------------------------------------------------------------------------}
fixDecl :: LexParser FixDefs
fixDecl
  = do (vis,vrng,assoc) <- try $ do (vis,vrng) <- visibility Private
                                    assoc <- assocDef
                                    return (vis,vrng,assoc)
       (n,_) <- integer
       -- convenient to check here, but it really should be done during static analysis.
       if (n < 0 || n > 100)
        then fail "The precedence must be between 0 and 100"
        else return ()
       let prec = fromInteger n
       names <- sepBy1 identifier comma
       return [FixDef name (FixInfix prec assoc) (combineRange vrng rng) vis | (name,rng) <- names]
{-
  <|>
    do fix   <- do{ keyword "prefix"; return FixPrefix }
                <|>
                do{ keyword "postfix"; return FixPostfix }
       names <- sepBy1 identifier comma
       return [FixDef name fix rng | (name,rng) <- names]
-}
assocDef
  =   do keyword "infixl"; return AssocLeft
  <|> do keyword "infixr"; return AssocRight
  <|> do keyword "infix"; return AssocNone

{--------------------------------------------------------------------------
  Type definitions
--------------------------------------------------------------------------}
aliasDecl :: Visibility -> LexParser UserTypeDef
aliasDecl dvis
  = do (vis,vrng,trng,doc) <- try$ do (vis,vrng) <- visibility dvis
                                      (trng,doc) <- dockeyword "alias"
                                      return (vis,vrng,trng,doc)
       tbind <- tbinderDef
       (tpars,kind,krng) <- typeKindParams
       keyword "="
       tp <- ptype
       let range = combineRanges [vrng,trng,krng,getRange tp]
       return (Synonym (tbind kind) tpars tp range vis doc)

typeDecl,dataTypeDecl,structDecl :: Visibility -> LexParser (UserTypeDef, [UserDef])
typeDecl dvis
  = dataTypeDecl dvis <|> structDecl dvis

dataTypeDecl dvis =
   do (vis,defvis,vrng,(typeSort,trng,doc,ddef,isExtend)) <-
          (try $
            do rng <- keyword "abstract"
               x   <- typeDeclKind
               return (Public,Private,rng,x)
            <|>
            do (vis,vrng) <- visibility dvis
               x <- typeDeclKind
               return (vis,vis,vrng,x))
      tbind <- if isExtend
                then do (qid,rng) <- qtypeid
                        return (\kind -> TypeBinder qid kind rng rng)
                else tbinderDef
      (tpars,kind,prng) <- typeKindParams
      let name = tbind kind
          resTp = TpApp (tpCon name) (map tpVar tpars) (combineRanged name tpars)
      (cs,crng)    <- semiBracesRanged (constructor defvis tpars resTp) <|> return ([],rangeNull)
      let (constrs,creatorss) = unzip cs
          range   = combineRanges [vrng,trng, getRange (tbind kind),prng,crng]
      return (DataType name tpars constrs range vis typeSort ddef isExtend doc, concat creatorss)
   where
    tpVar tb = TpVar (tbinderName tb) (tbinderRange tb)
    tpCon tb = TpCon (tbinderName tb) (tbinderRange tb)

structDecl dvis =
   do (vis,defvis,ddef,vrng,trng,doc) <-
        (try $
          do (vis,dvis,rng) <-     do{ rng <- keyword "abstract"; return (Public,Private,rng) }
                               <|> do{ (vis,rng) <- visibility dvis; return (vis,vis,rng) }
             ddef           <-     do { specialId "value"; return (DataDefValue valueReprZero) }
                               <|> do { specialIdOr "ref" ["reference"];
                                        -- pwarningMessage "using 'reference' is deprecated and is always the default now";
                                        return DataDefNormal }
                               <|> do { return DataDefAuto }
             (trng,doc) <- dockeyword "struct"
             return (vis,dvis,ddef,rng,trng,doc))

      tbind <- tbinderDef
      tpars <- angles tbinders <|> return []
      let name = tbind KindNone
          resTp = TpApp (tpCon name) (map tpVar tpars) (combineRanged name tpars)

      (pars,prng)  <- conPars defvis
      let (tid,rng) = getRName name
          conId     = toConstructorName tid
          (usercon,creators) = makeUserCon conId tpars resTp [] pars rng (combineRange rng prng) defvis doc
      return (DataType name tpars [usercon] (combineRanges [vrng,trng,rng,prng]) vis Inductive ddef False doc, creators)

tpVar tb = TpVar (tbinderName tb) (tbinderRange tb)
tpCon tb = TpCon (tbinderName tb) (tbinderRange tb)

  {-
  <|>
    do trng <- keyword "enum"
       tbind <- tbinderDef
       es <- semiBraces enum <|> return []
       return (DataType (tbind KindNone) [] es (combineRanged trng es))

enum
  = do (con,rng) <- constructorId
       return (UserCon con [] [] rng rng)
  -}

typeDeclKind :: LexParser (DataKind,Range,String,DataDef, Bool)
typeDeclKind
  = try(
    do (rng1,kind) <-     do{ rng <- specialId "rec"; return (rng,Retractive) }
                      <|> do{ rng <- specialId "co"; return (rng,CoInductive) }
       (rng2,doc)  <- dockeyword "type"
       return (kind,combineRanges [rng1,rng2],doc,DataDefNormal,False)
    )
  <|>
    try(
    do (ddef,isExtend) <-     do { specialId "open"; return (DataDefOpen, False) }
                          <|> do { specialId "extend"; return (DataDefOpen, True) }
                          <|> do { specialId "value"; return (DataDefValue valueReprZero, False) }
                          <|> do { specialIdOr "ref" ["reference"];
                                   return (DataDefNormal, False) }
                          <|> return (DataDefAuto, False)
       (rng,doc) <- dockeyword "type"
       return (Inductive,rng,doc,ddef,isExtend))


typeKindParams
   = do (tpars,rng) <- anglesRanged tbinders
        kind  <- kindAnnot
        return (tpars,kind,combineRanged rng kind)
     <|>
     do kind <- kindAnnot
        return ([],kind,getRange kind)
     <|>
        return ([],KindNone,rangeNull)


constructor :: Visibility -> [UserTypeBinder] -> UserType -> LexParser (UserCon UserType UserType UserKind, [UserDef])
constructor defvis foralls resTp
  = do ((vis,vrng),(rng0,doc),(con,rng)) <- try $ do v <- visibility defvis
                                                     k <- dockeyword "con" <|> return (rangeNull,"")
                                                     c <- constructorId
                                                     return (v,k,c)
       exists    <- typeparams
       (pars,prng) <- conPars vis
       return (makeUserCon con foralls resTp exists pars rng (combineRanges [vrng,rng0,rng,getRange exists,prng]) vis doc)

makeUserCon :: Name -> [UserTypeBinder] -> UserType -> [UserTypeBinder] -> [(Visibility,ValueBinder UserType (Maybe UserExpr))] -> Range -> Range -> Visibility -> String -> (UserCon UserType UserType UserKind, [UserDef])
makeUserCon con foralls resTp exists pars nameRng rng vis doc
  = (UserCon con exists conParams Nothing nameRng rng vis doc
    , if (any (isJust . binderExpr . snd) pars) then [creator] else []
    )
  where
    conParams
      = [(vis,par{ binderExpr = Nothing }) | (vis,par) <- pars]
    creator
      = let name = newCreatorName con
            def  = Def binder rng vis (defFun []) InlineAlways doc
            binder    = ValueBinder name () body nameRng nameRng
            body      = Ann (Lam lparams (App (Var con False nameRng) arguments rng) rng) tpFull rng
            params    = [par{ binderType = (if (isJust (binderExpr par)) then makeOptional (binderType par) else binderType par) }  | (_,par) <- pars]
            lparams   = [par{ binderType = Nothing} | par <- params]
            arguments = [(Nothing,Var (binderName par) False (binderNameRange par)) | par <- params]
            tpParams  = [(binderName par, binderType par) | par <- params]
            tpFull    = quantify QForall foralls (TpFun tpParams (makeTpTotal nameRng) resTp rng)
            makeOptional tp = TpApp (TpCon nameTpOptional (getRange tp)) [tp] (getRange tp)
        in def

    isJust (Just{}) = True
    isJust _        = False

conPars defVis
  =   semiBracesRanged (conBinder defVis)
  <|> parensCommasRng (conBinder defVis)   -- deprecated
  <|> return ([],rangeNull)

conBinder defVis
  = do (vis,vrng)    <- visibility defVis
       (name,rng,tp) <- paramType
       (opt,drng)    <- defaultExpr
       return (vis, ValueBinder name tp opt rng (combineRanges [vrng,rng,getRange tp,drng]))
{-
    do (name,rng) <- try (do{ (Var name _ rng) <- variable; keyword ":"; return (name,rng) })
       tp <- ptype <?> "field type"
       return (ValueBinder name tp Nothing rng)
  <|>
    do tp <- ptype <?> "field type"
       return (ValueBinder nameNil tp Nothing (getRange tp))
-}
  <?>
    "constructor field"

constructorId
  = try ttuple
  <|>
    tlist
  <|>
    conid
  <?> "constructor"

-----------------------------------------------------------
-- value operations
-----------------------------------------------------------

type Param = (Visibility, ValueBinder UserType (Maybe UserExpr))

-- given a name and an expression, this function generates
-- - a binder for a fresh name (let's say `val x$name$3 = expr; body`), binding the expression
-- - a tail resuming expression i.e. `resume(x$name$3, params...)`
-- TODO add parameters to resume (replace UserExpr by [ValueBinder t e] -> UserExpr)

bindExprToVal :: Name -> Range -> UserExpr -> (UserExpr -> UserExpr, [ValueBinder t e] -> UserExpr)
bindExprToVal opname oprange expr
  =  let fresh    = makeFreshHiddenName "value" opname oprange
         freshVar = (Var fresh False oprange)
         erange   = (getRange expr)
         binder   = (Def (ValueBinder fresh () expr oprange erange) oprange Private DefVal InlineAuto "")
     in (\body -> Bind binder body erange, \params -> freshVar {- \params -> resumeCall freshVar params erange -})


-- Effect definitions
--
-- We don't return a syntactic construction for effects
-- but immediately build the underlying data structures.
-----------------------------------------------------------
-- the following newtypes are used to represent intermediate syntactic
-- structures

-- OpDecl (doc,id,kwdrng,idrng,exists0,pars,prng,mbteff,tres)
newtype OpDecl = OpDecl (String, Name, Range, Range, Bool {-linear-}, OperationSort, [TypeBinder UserKind],
                               [(ValueBinder UserType (Maybe UserExpr))],
                               Range, (Maybe UserType), UserType)

-- EffectDeclHeader
newtype EffectDecl = EffectDecl (Visibility, Visibility, Range, Range,
                                 String, DataKind, Bool {-linear-}, Bool {-instance?-}, Bool {-scoped?-},
                                 Name, Range, [TypeBinder UserKind],
                                 UserKind, Range, Maybe [UserType] {- instance umbrella -}, [OpDecl])

parseEffectDecl :: Visibility -> LexParser EffectDecl
parseEffectDecl dvis =
  do (vis,defvis,vrng,erng,doc,singleShot,sort,isInstance,isScoped) <-
        (try $
          do (vis,defVis,vrng) <-     do{ (v,vr) <- visibility dvis; return (v,v,vr) }
                                  <|> do{ vr <- keyword "abstract"; return (Public,Private,vr) }
             isInstance <- do{ keyword "named"; return True } <|> return False
             isScoped   <- do{ specialId "scoped"; return True } <|> return False
             (rng1,singleShot) <- do{ rng <- specialId "linear"; return (rng,True) } <|> return (rangeNull,False)
             sort              <- do{ specialId "rec"; return Retractive } <|> return Inductive
             (rng2,doc)        <- dockeyword "effect"
             let erng = combineRange rng1 rng2
             return (vis,vis,vrng,erng,doc,singleShot,sort,isInstance,isScoped))
     (do (effectId,irng) <- typeid
         (tpars,kind,prng) <- typeKindParams
         mbInstanceUmb <- if (not isInstance) then return Nothing
                            else do keyword "in"
                                    tp <- ptype
                                    return (Just [tp,TpCon nameTpPartial irng])
                                 <|>
                                    return (if (isScoped) then Just []
                                                          else Just [TpCon nameTpPartial irng])
                                    -- todo: still need to add TpNamed for the JavaScript backend?
                                    -- return (Just (TpCon nameTpNamed irng))  -- todo: needed only if not using exn?
         (operations, xrng) <- semiBracesRanged (parseOpDecl singleShot defvis)
         return $ -- trace ("parsed effect decl " ++ show effectId ++ " " ++ show sort ++ " " ++ show singleShot ++ " " ++ show isInstance ++ " " ++ show tpars ++ " " ++ show kind ++ " " ++ show mbInstance) $
          EffectDecl (vis, defvis, vrng, erng, doc, sort, singleShot, isInstance, isScoped, effectId, irng,
                           tpars, kind, prng, mbInstanceUmb, operations)
      <|>
      do (tpars,kind,prng) <- typeKindParams
         op@(OpDecl (doc,opId,krng,idrng,linear,opSort,exists0,pars,prng,mbteff,tres)) <- parseOpDecl singleShot vis
         let mbInstance = Nothing
             effectId   = if isValueOperationName opId then fromValueOperationsName opId else opId
         return $ -- trace ("parsed effect decl " ++ show opId ++ " " ++ show sort ++ " " ++ show singleShot ++ " " ++ show linear ) $
          EffectDecl (vis, defvis, vrng, erng, doc, sort, singleShot||linear, False, isScoped, effectId, extendRange idrng (-1),
                           tpars, kind, prng, mbInstance, [op])
      )

dockeywordEffect
  = dockeywordOr "effect" ["context", "ambient"]

keywordFun
  = keyword "fun"

dockeywordFun
  = dockeyword "fun"

keywordInject
  = keywordOr "mask" ["inject"]

makeEffectDecl :: EffectDecl -> [TopDef]
makeEffectDecl decl =
  let (EffectDecl (vis, defvis, vrng, erng, doc, sort, singleShot, isInstance, isScoped,
                    id, irng, tpars, kind, prng, mbInstanceUmb, operations)) = decl


      rng     = combineRanges [vrng,erng,irng]

      krng    = rangeNull -- for generated code
      grng    = krng

      (tparsScoped, tparsNonScoped)
         = if (isScoped)
            then (take 1 tpars, drop 1 tpars)
            else ([], tpars)

      infkind = case kind of
                 KindNone -> foldr KindArrow
                               (KindCon (if isInstance then nameKindStar else
                                         if singleShot then nameKindHandled1
                                                       else nameKindHandled) krng)
                               (map tbinderKind tpars)
                 _ -> kind
      ename   = TypeBinder id infkind irng irng
      effTpH  = TpApp (TpCon (tbinderName ename) (tbinderRange ename)) (map tpVar tpars) krng
      effTp   = if (isInstance)
                 then effTpH
                 else TpApp (TpCon (if singleShot then nameTpHandled1 else nameTpHandled) (tbinderRange ename))
                       [effTpH] krng


      -- declare the effect type (for resources, generate a hidden constructor to check the types)
      docEffect  = "`:" ++ show id ++ "` effect"
      docx       = (if (doc/="") then doc else "// " ++ docEffect)

      (effTpDecl,wrapAction)
                = if isInstance
                    then -- Synonym ename tpars (makeTpApp (TpCon nameTpEv rng) [makeTpApp (tpCon hndTpName) (map tpVar tpars) rng] rng) rng vis docx
                         let evTp  = makeTpApp (TpCon nameTpEv rng) [makeTpApp (tpCon hndTpName) (map tpVar tparsNonScoped) rng] rng
                             evName  = newName "ev"
                             evFld = ValueBinder evName evTp Nothing irng rng
                             evCon = UserCon (toConstructorName id) [] [(Private,evFld)] Nothing irng rng Private ""
                         in (DataType ename tpars [evCon] rng vis Inductive (DataDefNormal {-DataDefValue 0 0-}) False docx
                            ,(\action -> Lam [ValueBinder evName Nothing Nothing irng rng]
                                                  (App (action) [(Nothing,App (Var (toConstructorName id) False rng) [(Nothing,Var evName False rng)] rng)] rng)
                                                  rng))
                    else let -- add a private constructor that refers to the handler type to get a proper recursion check
                             hndfld = ValueBinder nameNil hndTp Nothing irng irng
                             hndcon = UserCon (toConstructorName id) [hndEffTp,hndResTp] [(Private,hndfld)] Nothing irng irng Private ""
                         in (DataType ename tpars [hndcon] rng vis Inductive DataDefNormal False docx, \action -> action)

      -- declare the effect handler type
      kindEffect = KindCon nameKindEffect krng
      kindStar   = KindCon nameKindStar krng
      hndName    = toHandlerName id
      hndEffTp   = TypeBinder (newHiddenName "e") (KindCon nameKindEffect krng) krng krng
      hndResTp   = TypeBinder (newHiddenName "r") kindStar krng krng
      hndTpName  = TypeBinder hndName KindNone krng krng
      hndTp      = makeTpApp (tpCon hndTpName) (map tpVar (tparsNonScoped ++ [hndEffTp,hndResTp])) grng

      -- declare the effect tag
      tagName    = toEffectTagName id
      tagDef     = Def (ValueBinder tagName ()
                         (Ann (App (Var nameHTag False krng)
                               -- todo: this needs to be prefixed with the actual module name
                               [(Nothing,Lit (LitString (show id ++ "@" ++ basename (sourceName (rangeSource irng))) krng))]
                               krng)
                          (quantify QForall tpars
                            (makeTpApp (TpCon nameTpHTag krng) [makeTpApp (TpCon hndName krng) (map tpVar tparsNonScoped) krng] krng))
                         krng)
                        krng krng) krng vis DefVal InlineNever ("// runtime tag for the " ++ docEffect)


      --extendConName = toEffectConName (tbinderName ename)
      scopeEff    = TpApp (TpCon nameTpScope krng) [TpVar (tbinderName tb) krng | tb <- tparsScoped] krng
      extraEffects = (if (isScoped && isInstance) then [scopeEff] else [])
                     ++
                     (if (sort==Retractive) then [TpCon nameTpDiv krng] else [])

      -- parse the operations and return the constructor fields and function definitions
      opCount = length operations
      (opFields,opSelects,opDefs,opValDefs)
          = unzip4 $ map (operationDecl opCount vis tparsScoped tparsNonScoped docEffect hndName
                                                 id mbInstanceUmb effTp (tpCon hndTpName)
                                                 ([hndEffTp,hndResTp]) extraEffects)
                                                 (zip [0..opCount-1] (sortBy cmpName operations))
      cmpName op1 op2 = compare (getOpName op1) (getOpName op2)
      getOpName (OpDecl (doc,opId,_,idrng,linear,opSort,exists0,pars,prng,mbteff,tres)) = show (unqualify opId)

      hndCon     = UserCon (toConstructorName hndName) [] [(Public,fld) | fld <- opFields] Nothing krng grng vis ""
      hndTpDecl  = DataType hndTpName (tparsNonScoped ++ [hndEffTp,hndResTp]) [hndCon] grng vis sort DataDefNormal False ("// handlers for the " ++ docEffect)

      -- declare the handle function

      handleRetTp= TypeBinder (newHiddenName "b") kindStar krng krng
      handleName = toHandleName id
      handleEff  = if isInstance
                    then if (isScoped)
                           then makeEffectExtend krng scopeEff (tpVar hndEffTp)
                           else tpVar hndEffTp
                    else makeEffectExtend krng effTp (tpVar hndEffTp) :: UserType
      actionTp   = makeTpFun actionArgTp handleEff (tpVar handleRetTp) grng
      handleTp   = quantify QForall (tparsNonScoped ++ [handleRetTp,hndEffTp,hndResTp]) $
                   makeTpFun [
                    (newName "cfc", TpCon nameTpInt32 krng),
                    (newName "hnd", TpApp (TpCon hndName grng) (map tpVar (tparsNonScoped ++ [hndEffTp,hndResTp])) grng),
                    (newName "ret", makeTpFun [(newName "res",tpVar handleRetTp)] (tpVar hndEffTp) (tpVar hndResTp) grng),
                    (newName "action",
                        if (isScoped)
                          then quantify QForall tparsScoped actionTp
                          else actionTp)
                    ] (tpVar hndEffTp) (tpVar hndResTp) grng
      actionArgTp= if isInstance
                    then [(newName "hname",effTp)] -- makeTpApp effTp (map tpVar tpars) rng)]
                    else []
      handleBody = Ann (Lam params handleInner grng) handleTp grng
      handleInner= App (Var (if isInstance then nameNamedHandle else nameHandle) False grng) arguments grng
      params     = [ValueBinder (newName "cfc") Nothing Nothing krng grng,
                    ValueBinder (newName "hnd") Nothing Nothing krng grng,
                    ValueBinder (newName "ret") Nothing Nothing krng grng,
                    ValueBinder (newName "action") Nothing Nothing krng grng]
      arguments  = [(Nothing, Var tagName False krng),
                    (Nothing, Var (newName "cfc") False krng),
                    (Nothing, Var (newName "hnd") False krng),
                    (Nothing, Var (newName "ret") False krng),
                    (Nothing, wrapAction (Var (newName "action") False krng))]
      handleDef  =  Def (ValueBinder handleName () handleBody irng rng)
                        grng vis (defFun []) InlineNever ("// handler for the " ++ docEffect)

   in [DefType effTpDecl, DefValue tagDef, DefType hndTpDecl, DefValue handleDef]
         ++ map DefValue opSelects
         ++ map DefValue opDefs
         ++ map DefValue (catMaybes opValDefs)

           -- effInstanceDecls ++
           -- map DefType opTpDecls ++
           -- map DefValue opDefs ++ map DefValue (catMaybes opsValDefs)

effectDecl :: Visibility -> LexParser [TopDef]
effectDecl dvis = do
  decl <- parseEffectDecl dvis
  return $ makeEffectDecl decl

parseOpDecl :: Bool -> Visibility -> LexParser OpDecl
parseOpDecl linear vis = parseValOpDecl vis <|> parseFunOpDecl linear vis

-- effect NAME { val op = ... }
-- TODO annotate the operation as "value operation" to
-- (a) also constrain the definition in the handler to use `val`
-- (b) constrain the use site to use it as a value
parseValOpDecl :: Visibility -> LexParser OpDecl
parseValOpDecl vis =
  do (rng0,doc)   <- (dockeyword "val")
     (id,idrng)   <- identifier
     keyword ":"
     (mbteff,tres) <- tresult
     _ <- case mbteff of
       Nothing  -> return ()
       Just etp -> fail "an explicit effect in result type of an operation is not allowed (yet)"
     return $ OpDecl (doc, toValueOperationName id, rng0, idrng,True,OpVal,[],[],idrng,mbteff,tres)

parseFunOpDecl :: Bool -> Visibility -> LexParser OpDecl
parseFunOpDecl linear vis =
  do ((rng0,doc),opSort) <- do rdoc <- dockeywordFun
                               return (rdoc,OpFun)
                           <|>
                            do rdoc <- dockeyword "ctl" <|> dockeyword "control"
                               if (linear)
                                then fail "'ctl' operations are invalid for a linear effect"
                                else return (rdoc,OpControl)
                           <|>
                            do rdoc <- dockeyword "final"
                               keyword "ctl"
                               if (linear)
                                then fail "'final ctl' operations are invalid for a linear effect"
                                else return (rdoc,OpExcept)
                           -- deprecated:
                           <|>
                            do rdoc <- dockeyword "except" <|> dockeyword "brk"
                               if (linear)
                                then fail "'brk' (or 'final ctl') operations are invalid for a linear effect"
                                else return (rdoc,OpExcept)

     (id,idrng)   <- identifier
     exists0      <- typeparams
     (pars,_,prng)  <- declParams False {-allowBorrow-} True {-allowDefaults-}
     keyword ":"
     (mbteff,tres) <- tresult
     _ <- case mbteff of
        Nothing  -> return ()
        Just etp -> -- TODO: check if declared effect is part of the effect type
                    -- return etp
                    fail "an explicit effect in result type of an operation is not allowed (yet)"
     return $ -- trace ("parsed operation " ++ show id ++ " : (" ++ show tres ++ ") " ++ show exists0 ++ " " ++ show pars ++ " " ++ show mbteff) $
              OpDecl (doc,id,rng0,idrng,False{-linear-},opSort,exists0,pars,prng,mbteff,tres)


declParams :: Bool -> Bool -> LexParser ([ValueBinder UserType (Maybe UserExpr)],[ParamInfo],Range)
declParams allowBorrow allowDefaults
  = do (ipars,rng) <- parensCommasRng paramBinder
       let (pars,pinfos) = unzip ipars
       return (pars,pinfos,rng)
  where
    paramBinder
       = do pinfo <- if allowBorrow then paramInfo else return Own
            (name,rng,tp) <- paramType
            (opt,drng)    <- if allowDefaults then defaultExpr else return (Nothing,rangeNull)
            return (ValueBinder name tp opt rng (combineRanges [rng,getRange tp,drng]), pinfo)
      <?> "parameter"

paramInfo :: LexParser ParamInfo
paramInfo
  = do specialOp "^"
       return Borrow
  <|>
    return Own

-- smart constructor for operations
operationDecl :: Int -> Visibility -> [UserTypeBinder] -> [UserTypeBinder] ->
                 String -> Name -> Name -> Maybe [UserType] -> UserType -> UserType -> [UserTypeBinder] ->
                 [UserType] -> (Int,OpDecl) ->
                 (ValueBinder UserType (Maybe UserExpr), UserDef, UserDef, Maybe UserDef)
operationDecl opCount vis forallsScoped forallsNonScoped docEffect hndName effName mbInstanceUmb effTp hndTp hndTpVars extraEffects (opIndex,op)
  = let -- teff     = makeEffectExtend rangeNull effTp (makeEffectEmpty rangeNull)
           foralls  = forallsScoped ++ forallsNonScoped
           OpDecl (doc,id,kwrng,idrng,linear,opSort,exists0,pars,prng,mbteff,tres) = op

           rng      = idrng -- combineRanges [idrng,prng,getRange tres]

           krng     = rangeNull
           grng     = krng  -- for generated code

           opEffTps = case mbInstanceUmb of
                        Nothing   -> [effTp]
                        Just rtps -> rtps
           teff0    = foldr (makeEffectExtend krng) (makeEffectEmpty krng) (opEffTps ++ extraEffects)


           nameA    = newName ".a"
           tpVarA   = TpVar nameA krng
           isInstance = isJust mbInstanceUmb

           --nameE    = newName ".e"
           --tpBindE  = TypeBinder nameE (KindCon nameKindLabel idrng) idrng idrng

           -- Create the constructor
           -- opName   = toOpTypeName id
           -- opBinder = TypeBinder opName KindNone idrng idrng


           exists   = if (not (null exists0)) then exists0
                       else promoteFree foralls (map (binderType) pars ++ [teff0,tres])
           -- for now add a divergence effect to named effects/resources when there are type variables...
           -- this is too conservative though; we should generate the `ediv` constraint instead but
           -- that is a TODO for now
           teff     = if (not (null (forallsNonScoped ++ exists)) && isInstance && all notDiv extraEffects)
                       then makeEffectExtend krng (TpCon nameTpDiv krng) teff0
                       else teff0
                    where
                      notDiv (TpCon name _) = name /= nameTpDiv
                      notDiv _              = True

           -- create a constructor field for the operation as `clauseId : clauseN<a1,..,aN,b,e,r>`
           forallParams= [TpVar (tbinderName par) krng | par <- forallsNonScoped]
           tpParams    = forallParams ++ [TpVar (tbinderName par) krng | par <- exists]


           makeClauseFieldName :: OperationSort -> Name -> Name
           makeClauseFieldName opSort name
             = prepend (show opSort ++ "-") (if (isValueOperationName name) then fromValueOperationsName name else name)

           clauseId    = makeClauseFieldName opSort id
           (clauseName,clauseParsTp)
                       = if (length pars <= 2) -- set by std/core/hnd
                          then (nameTpClause (length pars), [binderType par | (par) <- pars])
                          else (nameTpClause 1,
                                [makeTpApp (TpCon (nameTpTuple (length pars)) krng)    -- as tuple on clause1
                                           [binderType par | (par) <- pars] krng])

           clauseRhoTp = makeTpApp (TpCon clauseName krng)
                                   (clauseParsTp ++ [tres]
                                     ++ [makeTpApp hndTp (map tpVar forallsNonScoped) krng]
                                     ++ map tpVar hndTpVars)
                                   krng
           clauseTp    = quantify QForall (exists ++ forallsScoped) $ clauseRhoTp

           conField    = -- trace ("con field: " ++ show clauseId) $
                         ValueBinder clauseId clauseTp Nothing  krng krng

           -- create an operation selector explicitly so we can hide the handler constructor
           selectId    = toOpSelectorName id
           opSelect = let def       = Def binder krng vis (defFun [Borrow]) InlineAlways ("// select `" ++ show id ++ "` operation out of the " ++ docEffect ++ " handler")
                          nameRng   = krng
                          binder    = ValueBinder selectId () body nameRng nameRng
                          body      = Ann (Lam [hndParam] innerBody grng) fullTp grng
                          fullTp    = quantify QForall (foralls ++ exists ++ hndTpVars) $
                                      makeTpFun [(hndArg,makeTpApp hndTp (map tpVar (forallsNonScoped ++ hndTpVars)) grng)]
                                                 (makeTpTotal grng) clauseRhoTp grng

                          hndArg    = newName "hnd"
                          hndParam  = ValueBinder hndArg Nothing Nothing krng grng

                          innerBody = Case (Var hndArg False grng) [branch] grng
                          branch    = Branch (PatCon (toConstructorName hndName) patterns grng grng)
                                             [Guard guardTrue (Var clauseId False grng)]
                          i          = opIndex
                          fieldCount = opCount
                          patterns  = [(Nothing,PatWild grng) | _ <- [0..i-1]]
                                      ++ [(Nothing,PatVar (ValueBinder clauseId Nothing (PatWild grng) grng grng))]
                                      ++ [(Nothing,PatWild grng) | _ <- [i+1..fieldCount-1]]
                      in def


           -- create a typed perform wrapper: fun op(x1:a1,..,xN:aN) : <l> b { performN(evv-at(0),clause-op,x1,..,xN) }
           opDef  = let def      = Def binder idrng vis (defFun []) InlineAlways ("// call `" ++ show id ++ "` operation of the " ++ docEffect)
                        nameRng   = idrng
                        binder    = ValueBinder id () body nameRng nameRng
                        body      = Ann (Lam lparams innerBody rng) tpFull rng

                        hasExists = (length exists==0)
                        innerBody
                          = App perform (
                               [(Nothing, if isInstance
                                           then Case (Var resourceName False krng)
                                                 [Branch (PatCon (toConstructorName effName)
                                                                 [(Nothing,PatVar (ValueBinder (newName "ev") Nothing (PatWild krng) krng grng))]
                                                                 krng grng)
                                                         [Guard guardTrue (Var (newName "ev") False krng)]
                                                 ] grng
                                           else App (Var nameEvvAt False krng) [(Nothing,zeroIdx)] krng),
                                (Nothing, Var selectId False krng)]
                               ++ arguments) grng


                        zeroIdx        = App (Var nameSSizeT False krng) [(Nothing,Lit (LitInt 0 krng))] krng
                        resourceName   = newHiddenName "hname"
                        resourceBinder = ValueBinder resourceName effTp  Nothing krng grng
                        perform        = Var (namePerform (length pars)) False krng

                        params0   = [par{ binderType = (if (isJust (binderExpr par)) then makeOptional (binderType par) else binderType par) }  | par <- pars] -- TODO: visibility?
                        params    = (if (isInstance) then [resourceBinder] else []) ++ params0
                        arguments = [(Nothing,Var (binderName par) False (binderNameRange par)) | par <- params0]

                        lparams   = [par{ binderType = Nothing} | par <- params]
                        tplparams = [(binderName par, binderType par) | par <- params]
                        tpFull    = quantify QForall (foralls ++ exists) (TpFun tplparams teff tres grng)

                        makeOptional tp = TpApp (TpCon nameTpOptional (getRange tp)) [tp] (getRange tp)
                        isJust (Just{}) = True
                        isJust _        = False
                    in def

           -- create a temporary value definition for type checking
           opValDef = if isValueOperationName id then
                         let opName  = fromValueOperationsName id
                             qualTpe = promoteType (TpApp (TpCon nameTpValueOp krng) [tres] krng)
                             phantom = App (Var namePhantom False krng) [] krng
                             annot   = Ann phantom qualTpe krng
                         in Just $ Def (ValueBinder opName () annot idrng krng)
                                        krng vis DefVal InlineNever "// phantom definition for value operations"

                       else Nothing

           in (conField,opSelect,opDef,opValDef) -- (opsConDef,opTpDecl,opDef,opValDef)



-----------------------------------------------------------
-- Value definitions
-----------------------------------------------------------

pureDecl :: Bool -> Visibility -> LexParser UserDef
pureDecl toplevel dvis
  = do pdecl
          <- try $ do (vis,vrng) <- visibility dvis
                      inline <- parseInline
                      (do (rng,doc) <- dockeyword "val" -- return (vis,vrng,rng,doc,inline,True)
                          return (valDecl toplevel (combineRange vrng rng) doc vis inline)
                       <|>
                       do fip    <- parseFip
                          (rng,doc) <- dockeywordFun  -- return (vis,vrng,rng,doc,inline,False)
                          return (funDecl toplevel (combineRange vrng rng) doc vis inline fip)
                       <|>
                       do keyword "fn"
                          fail "hint: use 'fun' to start a named function definition (and 'fn' for anonymous functions)")
       -- (if isVal then valDecl else funDecl) (combineRange vrng rng) doc vis inline
       -- valueDecl vrng vis <|> functionDecl vrng vis
       pdecl

parseFipAlloc :: LexParser FipAlloc
parseFipAlloc
  = parens (  (do (num,_) <- integer
                  return (AllocAtMost (fromInteger num)))
           <|> do _ <- specialId "n"
                  return AllocFinitely)
      <|> return (AllocAtMost 0)

parseFip :: LexParser Fip
parseFip
  = do isTail   <- do specialId "tail"
                      return True
                  <|> return False
       ( do rng <- specialId "fip"
            alloc <- parseFipAlloc
            when isTail $ pwarningMessage "a 'fip' function implies already 'tail'" rng
            return (Fip alloc)
         <|>
         do specialId "fbip"
            alloc <- parseFipAlloc
            return (Fbip alloc isTail)
         <|> return (NoFip isTail))

functionDecl toplevel vrng vis
  = do pdecl <- try $ do inline <- parseInline
                         fip    <- parseFip
                         (rng,doc) <- dockeywordFun
                         return (funDecl toplevel (combineRange vrng rng) doc vis inline fip)
       pdecl

varDecl
  = do (vrng,doc) <- dockeyword "var"
       bind <- pbinder False vrng
       keyword ":="
       body <- blockexpr
       return (Def (bind body) (combineRanged vrng body) Private DefVar InlineNever doc)


valDecl toplevel rng doc vis inline
  = do bind <- pbinder toplevel rng
       keyword "="
       body <- blockexpr
       return (Def (bind body) (combineRanged rng body) vis DefVal inline doc)

funDecl toplevel rng doc vis inline fip
  = do spars <- squantifier
       -- tpars <- aquantifier  -- todo: store somewhere
       (name,nameRng) <- funid toplevel
       (tpars,pars,pinfos,parsRng,mbtres,preds,ann) <- funDef True {-allowBorrow-} True {- allow implicits -}
       body   <- bodyexpr
       let fun = promote spars tpars preds mbtres
                  (Lam pars body (combineRanged rng body))
       return (Def (ValueBinder name () (ann fun) nameRng nameRng) (combineRanged rng fun) vis
                       (defFunEx pinfos fip) inline doc)

-- fundef: forall parameters, parameters, (effecttp, resulttp), annotation
funDef :: Bool -> Bool -> LexParser ([TypeBinder UserKind],[ValueBinder (Maybe UserType) (Maybe UserExpr)], [ParamInfo], Range, Maybe (Maybe UserType, UserType),[UserType], UserExpr -> UserExpr)
funDef allowBorrow allowImplicits
  = do tpars  <- typeparams
       (pars, pinfos, transform, rng) <- parameters allowBorrow True {-allowDefault-} allowImplicits
       resultTp <- annotRes
       preds <- do keyword "with"
                   parens (many1 predicate)
                <|> return []
       return (tpars,pars,pinfos,rng,resultTp,preds,transform)

annotRes :: LexParser (Maybe (Maybe UserType,UserType))
annotRes
  = do (teff,tres) <- annotResult
       return (Just (Just teff, tres))
  <|>
    return Nothing

annotResult :: LexParser (UserType,UserType)
annotResult
  = do keyword ":"
       tresultTotal

typeparams
  = do tbinds <- angles tbinders
       return tbinds
  <|>
    do return []


parameters :: Bool -> Bool -> Bool -> LexParser ([(ValueBinder (Maybe UserType) (Maybe UserExpr))], [ParamInfo], UserExpr -> UserExpr, Range)
parameters allowBorrow allowDefaults allowImplicits = do
  (results, rng) <- parensCommasRng (parameter allowBorrow allowDefaults allowImplicits)
  let (binders, pinfos, transforms) = unzip3 results
      transform = appEndo $ foldMap Endo transforms  -- right-to-left so the left-most parameter matches first
  pure (binders, pinfos, transform, rng)

parameter :: Bool -> Bool -> Bool -> LexParser (ValueBinder (Maybe UserType) (Maybe UserExpr), ParamInfo, UserExpr -> UserExpr)
parameter allowBorrow allowDefaults allowImplicits = do
  pinfo <- if allowBorrow then paramInfo else return Own
<<<<<<< HEAD
  (binder,transform) <- if allowImplicits then parImplicit <|> parNormal allowDefaults else parNormal allowDefaults
  return (binder, pinfo, transform)

parNormal :: Bool -> LexParser (ValueBinder (Maybe UserType) (Maybe UserExpr), UserExpr -> UserExpr)
parNormal allowDefaults
  =  do pat <- patAtom
        tp  <- optionMaybe typeAnnotPar
        (opt,drng) <- if allowDefaults then defaultExpr  -- todo: restricted to names for implicits
                                      else return (Nothing,rangeNull)

        let rng = case pat of
                    PatVar binder -> getRange (binderExpr binder)
                    _ -> getRange pat
            binder name nameRng = ValueBinder name tp opt nameRng (combineRanges [rng, getRange tp, drng])
        case pat of
          -- treat PatVar and PatWild as special cases to avoid unnecessary match expressions
          PatVar (ValueBinder name Nothing (PatWild _) nameRng rng) -- binder   | PatWild nameRng <- binderExpr binder  ->
            -> return (binder name nameRng, id)
          PatWild nameRng
            -> do let name = uniqueRngHiddenName nameRng "_wildcard"
                  return (binder name nameRng, id)
          pat
            -> do -- transform (fun (pattern) { body }) --> fun(.pat_X_Y) { match(.pat_X_Y) { pattern -> body }}
                  let name = uniqueRngHiddenName rng "pat"
                      transform (Lam binders body lambdaRng) = Lam binders (Case (Var name False rng)
                                                                              [Branch pat [Guard guardTrue body]] rng) lambdaRng
                      transform (Ann body tp rng) = Ann (transform body) tp rng
                      transform _ = failure "Syntax.Parse.parameter: unexpected function expression in parameter match transform"
                  return (binder name rng, transform)

parImplicit :: LexParser (ValueBinder (Maybe UserType) (Maybe UserExpr), UserExpr -> UserExpr)
parImplicit
  = do unpack      <- do{ specialOp "??"; return True } <|> do{ specialOp "?"; return False }
       let unpackExpr nm r  = let var = Var nm False r
                              in (if unpack then Parens var nameNil r else var)  -- encode ?? as a Parens

       (name,rng)  <- identifier
       tp          <- optionMaybe typeAnnotPar
       opt         <- do keyword "="
                         (ename,erng) <- identifier
                         return (Just (unpackExpr ename erng))
                      <|>
                         return (if unpack then Just (unpackExpr name rng) else Nothing)

       return (ValueBinder (toImplicitParamName name) tp opt (combineRange rng (getRange opt)) rng, id)
=======
  pat <- patAtom
  tp  <- optionMaybe typeAnnotPar
  (opt,drng) <- if allowDefaults then defaultExpr else return (Nothing,rangeNull)

  let rng = case pat of
              PatVar binder -> getRange (binderExpr binder)
              _ -> getRange pat
      binder name nameRng = ValueBinder name tp opt nameRng (combineRanges [rng, getRange tp, drng])
  case pat of
    -- treat PatVar and PatWild as special cases to avoid unnecessary match expressions
    PatVar (ValueBinder name Nothing (PatWild _) nameRng rng) -- binder   | PatWild nameRng <- binderExpr binder  ->
      -> return (binder name nameRng, pinfo, id)
    PatWild nameRng
      -> do let name = uniqueRngHiddenName nameRng "_wildcard"
            return (binder name nameRng, pinfo, id)
    pat
      -> do -- transform (fun (pattern) { body }) --> fun(.pat_X_Y) { match(.pat_X_Y) { pattern -> body }}
            let name = uniqueRngHiddenName rng "pat"
                transform (Lam binders body lambdaRng) = Lam binders (Case (Var name False rng)
                                                                        [Branch pat [Guard guardTrue body]] rng) lambdaRng
                transform (Ann body tp rng) = Ann (transform body) tp rng
                transform _ = failure "Syntax.Parse.parameter: unexpected function expression in parameter match transform"
            return (binder name rng, pinfo, transform)
>>>>>>> 47d5af1f

paramid = identifier <|> wildcard

defaultExpr
  = do krng <- keyword "="
       e <- expr
       return (Just e, combineRanged krng e)
  <|>
    return (Nothing,rangeNull)


{--------------------------------------------------------------------------
  Statements
--------------------------------------------------------------------------}

block :: LexParser UserExpr
block
  = do rng1 <- lcurly
       many semiColon
       stmts1 <- semis statement
       stmts2 <- do rng2 <- keyword "return"
                    e <- expr
                    many semiColon
                    return [StatExpr (makeReturn rng2 e)]
                 <|>
                    return []
       rng2 <- rcurly
       let localize = case anyStatVar stmts1 of
                        Just def -> [StatFun (localScope def)]
                        _        -> []
           stats = localize ++ stmts1 ++ stmts2
       case (reverse stats) of
         (StatExpr exp:_) -> return (Parens (foldr combine exp (init stats)) nameNil (combineRange rng1 rng2))
         []               -> return (Var nameUnit False (combineRange rng1 rng2))
         _                -> fail "Last statement in a block must be an expression"
  where
    anyStatVar (StatVar def:_) = Just def
    anyStatVar (_:rest)        = anyStatVar rest
    anyStatVar _               = Nothing


    localScope :: UserDef -> UserExpr -> UserExpr
    localScope vdef exp = let erng = getRange exp
                              drng = getRange vdef
                              nrng = binderNameRange (defBinder vdef)
                          in App (Var nameRunLocal False nrng)
                                  [(Nothing,Lam [] exp erng)]
                                  drng

    combine :: Statement -> UserExpr -> UserExpr
    combine (StatFun f) exp   = f exp
    combine (StatExpr e) exp  = let r = getRange e
                                in Bind (Def (ValueBinder (newName "_") () e r r) r Private DefVal InlineAuto "") exp r
    combine (StatVar def) exp = let (ValueBinder name () expr nameRng rng) = defBinder def
                                in  App (Var nameLocalVar False rng)
                                        -- put parens over the lambda so it comes later during type inference (so the type of expr can be propagated in)
                                        -- see test/ambient/ambient3
                                        [(Nothing, expr),
                                         (Nothing, Parens (Lam [ValueBinder name Nothing Nothing nameRng nameRng] exp (combineRanged def exp)) name rng)]
                                         (combineRanged rng exp)

makeReturn r0 e
  = let r = getRange e
    in App (Var nameReturn False r0) [(Nothing,e)] (combineRange r0 r)

data Statement = StatFun (UserExpr -> UserExpr)
               | StatExpr UserExpr
               | StatVar UserDef

statement :: LexParser Statement
statement
  = do funs <- many1 (functionDecl False rangeNull Private)
       return (StatFun (\body -> Let (DefRec funs) body (combineRanged funs body)))
  <|>
    do fun <- localValueDecl -- <|> localUseDecl <|> localUsingDecl
       return (StatFun fun) -- (\body -> -- Let (DefNonRec val) body (combineRanged val body)
                            --              Bind val body (combineRanged val body)  ))
  <|>
    do var <- varDecl
       return (StatVar var) -- (StatFun (\body -> Bind var body (combineRanged var body)))
  <|>
    do f <- withstat
       (do keyword "in"
           e <- blockexpr
           return (StatExpr (f e))
        <|>
           return (StatFun f))
  <|>
    do exp <- basicexpr <|> returnexpr
       return (StatExpr exp)
       {-
       case exp of
         Var name _ rng -> do ann <- typeAnnotation
                              keyword "="
                              e <- expr
                              let val = Def (ValueBinder name () (ann e) rng (combineRanged rng e)) (combineRanged rng e) Private DefVal ""
                              return (StatFun (\body -> Bind val body (combineRanged rng body)))
                           <|>
                           return (StatExpr exp)
         _              -> return (StatExpr exp)
      -}

localValueDecl
  = do krng <- keyword "val"
       pat  <- pattern
       keyword "="
       e    <- blockexpr
       let bindVar binder mbTp rng
            = let annexpr = case mbTp of
                              Just tp -> Ann e (promoteType tp) rng
                              Nothing -> e
                  vbinder = ValueBinder (binderName binder) () annexpr (binderNameRange binder) (binderRange binder)
              in \body -> Bind (Def vbinder rng Private DefVal InlineAuto "") body (combineRanged krng body)
       case unParens(pat) of
         PatVar (binder@ValueBinder{ binderExpr = PatWild _ })
           -> return $ bindVar binder (binderType binder) (binderRange binder)
         PatAnn (PatVar (binder@ValueBinder{ binderExpr = PatWild _})) tp rng
           -> return $ bindVar binder (Just tp) rng
         _ -> return $ \body -> Case e [Branch pat [Guard guardTrue body]] (combineRanged krng body)

  where
    unParens (PatParens p _) = unParens(p)
    unParens p               = p

{-
localUseDecl
  = do krng <- keyword "use"
       warnDeprecated "use" "with"
       par  <- parameter False
       keyword "="
       e    <- blockexpr
       return $ applyToContinuation krng [promoteValueBinder par] e
  where
    promoteValueBinder binder
      = case binderType binder of
          Just tp -> binder{ binderType = Just (promoteType tp)}
          _ -> binder

localUsingDecl
  = do krng <- keyword "using"
       warnDeprecated "using" "with"
       e    <- blockexpr
       return $ applyToContinuation krng [] e
-}
withstat :: LexParser (UserExpr -> UserExpr)
withstat
  = do krng <- keyword "with"
       (do (par, _, transform) <- try $ parameter False{-allowBorrow-} False{-allowDefault-} False{-allowImplicit-} <*  (keyword "=" <|> keyword "<-")
           e <- basicexpr <|> handlerExprStat krng HandlerInstance
           pure $ applyToContinuation krng [promoteValueBinder par] $ transform e
        <|>
        do e <- basicexpr <|> handlerExprStat krng HandlerNormal
           return (applyToContinuation krng [] e)
        )
  where
     promoteValueBinder binder
       = case binderType binder of
           Just tp -> binder{ binderType = Just (promoteType tp)}
           _ -> binder

applyToContinuation wrng params expr body
  = let fun = Parens (Lam params body (combineRanged wrng body)) nameNil (getRange body) -- Parens makes it last in type inference so types can better propagate (ambients/heap1)
        funarg = [(Nothing,fun)]
        fullrange = combineRanged wrng fun
    in case unParens expr of
      App f args range -> App f (args ++ funarg) fullrange
      atom             -> App atom funarg fullrange
  where
    unParens (Parens p _ _) = unParens(p)
    unParens p               = p

typeAnnotation :: LexParser (UserExpr -> UserExpr)
typeAnnotation
  = do tp <- typeAnnot
       return (\e -> Ann e tp (combineRanged e tp))
  <|>
    return id

{--------------------------------------------------------------------------
  Expressions
--------------------------------------------------------------------------}
bodyexpr :: LexParser UserExpr
bodyexpr
  = blockexpr
  <|>
    do keyword "->" -- <|> keyword "="
       -- pwarningMessage "using '->' is deprecated, it can be left out."
       blockexpr

blockexpr :: LexParser UserExpr   -- like expr but a block `{..}` is interpreted as statements
blockexpr
  = withexpr <|> bfunexpr <|> returnexpr <|> valexpr <|> basicexpr
  <?> "expression"

expr :: LexParser UserExpr
expr
  = withexpr <|> funexpr <|> returnexpr <|> valexpr <|> basicexpr
  <?> "expression"

basicexpr :: LexParser UserExpr
basicexpr
  = ifexpr <|> fnexpr <|> matchexpr <|> handlerExpr <|> opexpr
  <?> "(basic) expression"

withexpr :: LexParser UserExpr
withexpr
  = do f <- withstat
       keyword "in"
       e <- blockexpr
       return (f e)

valexpr :: LexParser UserExpr
valexpr
  = do f <- localValueDecl
       keyword "in"
       e <- expr
       return (f e)


bfunexpr
  = block <|> lambda ["fun"]

funexpr
  = funblock <|> lambda ["fun"]

fnexpr
  = lambda []

funblock
  = do exp <- block
       return (Lam [] exp (getRange exp))

lambda alts
  = do rng <- keyword "fn" -- keywordOr "fn" alts
       spars <- squantifier
       (tpars,pars,_,parsRng,mbtres,preds,ann) <- funDef False {-allowBorrow-} True {-allow implicits-}
       body <- bodyexpr
       let fun = promote spars tpars preds mbtres
                  (Lam pars body (combineRanged rng body))
       return (ann fun)

ifexpr
  = do rng <- do keyword "if"
       tst <- ntlexpr
       (texpr,eexprs,eexpr) <-
           do texpr <- returnexpr
              return (texpr, [], Var nameUnit False (after (getRange texpr)))
           <|>
           do texpr   <- thenexpr rng
              eexprs  <- many elif
              eexpr   <- do keyword "else"
                            blockexpr
                          <|>
                            return (Var nameUnit False (after (combineRanged texpr (map snd eexprs))))
              return (texpr,eexprs,eexpr)


       let fullMatch = foldr match eexpr ((tst,texpr):eexprs)
                     where
                       match (tst,texpr) eexpr
                        = let r = rangeNull
                          in  Case tst [Branch (PatCon nameTrue [] r r) [Guard guardTrue texpr]
                                       ,Branch (PatCon nameFalse [] r r) [Guard guardTrue eexpr]]
                                       (combineRanged tst eexpr)

       return fullMatch
  where
    elif
      = do rng <- keyword "elif"
           tst <- ntlexpr -- parens expr
           texpr <- thenexpr rng
           return (tst,texpr)

<<<<<<< HEAD
    thenexpr
=======
    thenexpr rng
>>>>>>> 47d5af1f
      = do keyword "then"
           blockexpr
        <|>
        do pos <- getPosition
           expr <- blockexpr
<<<<<<< HEAD
           pwarning $ "warning " ++ show pos ++ ": using an 'if' without 'then' is deprecated.\n  hint: add the 'then' keyword."
=======
           pwarning ("warning " ++ show pos ++ ": using an 'if' without 'then' is deprecated.\n  hint: add the 'then' keyword.") rng
>>>>>>> 47d5af1f
           return expr

returnexpr
  = do rng <- keyword "return"
       exp <- expr
       return (makeReturn rng exp)


matchexpr
  = do rng <- keyword "match"
       tst <- ntlexpr  -- allows tuples for multi pattern match
       (branches,rng2) <- semiBracesRanged1 branch
       return (Case tst branches (combineRange rng rng2))
  <|> handlerExpr

-- TODO: fix parsing of handlers to match the grammar precisely
handlerExpr
  = do (rng0,hsort) <- do { rng <- keyword "named"; return (rng,HandlerInstance) }
                       <|> return (rangeNull,HandlerNormal)
       (do rng1 <- keyword "handle"
           let rng = combineRange rng0 rng1
           scoped  <- do{ specialId "scoped"; return HandlerScoped } <|> return HandlerNoScope
           (override,mbEff) <- handlerOverride hsort
           arg  <- ntlexpr -- parens argument
           expr <- handlerClauses rng mbEff scoped override hsort
           return (App expr [(Nothing,arg)] (combineRanged rng expr))
        <|>
        do rng1 <- keyword "handler"
           let rng = combineRange rng0 rng1
           handlerExprX rng hsort)

handlerExprStat rng HandlerInstance
  = do keyword "named"
       optional (keyword "handler")
       handlerExprX rng HandlerInstance

handlerExprStat rng HandlerNormal
  = do handlerExprX rng HandlerNormal

handlerExprX rng hsort
  = do scoped <- do{ keyword "scoped"; return HandlerScoped } <|> return HandlerNoScope
       (override,mbEff) <- handlerOverride hsort
       handlerClauses rng mbEff scoped override hsort

handlerOverride hsort
  = do override <- if (hsort == HandlerNormal)
                     then do{ keyword "override"; return HandlerOverride } <|> return HandlerNoOverride
                     else return HandlerNoOverride
       mbEff    <- do{ eff <- angles ptype; return (Just (promoteType eff)) } <|> return Nothing
       return (override,mbEff)

handlerClauses :: Range -> Maybe UserType -> HandlerScope -> HandlerOverride -> HandlerSort -> LexParser UserExpr
handlerClauses rng mbEff scoped override hsort
  = do (clausesAndBinders,rng2) <- opClauses
       let fullrange = combineRanges [rng,rng2]
       let (clauses, binders) = extractBinders clausesAndBinders
       (reinit,ret,final,ops) <- partitionClauses clauses rng
       handler <- case (mbEff,ops) of
                   (Nothing,[]) -- no ops, and no annotation: this is not a handler; just apply return
                     -> do -- TODO: error on override/scoped/instance?
                           let handlerExpr f = Lam [ValueBinder (newHiddenName "action") Nothing Nothing rng rng]
                                                   (f (Var (newHiddenName "action") False rng)) fullrange
                               retExpr = case ret of
                                           Nothing -> id
                                           Just f  -> \actionExpr -> App f [(Nothing,App actionExpr [] fullrange)] fullrange
                           return (binders $ handlerExpr retExpr)
                   _ -> do let handlerExpr = Handler hsort scoped override Nothing mbEff [] reinit ret final ops rng fullrange
                           return (binders handlerExpr)
       return $ applyMaybe fullrange reinit final handler

applyMaybe :: Range -> Maybe UserExpr -> Maybe UserExpr -> UserExpr -> UserExpr
applyMaybe rng Nothing Nothing f  = f
applyMaybe rng reinit final f
  = Lam [ValueBinder (newHiddenName "act") Nothing Nothing rng rng] bodyI rng
  where
    bodyI = case reinit of
              Nothing  -> bodyF
              Just ini -> App (Var nameInitially False rng) [(Nothing,ini),(Nothing,Lam [] bodyF rng)] rng

    bodyF = case final of
              Nothing  -> applyH
              Just fin -> App (Var nameFinally False rng) [(Nothing,fin),(Nothing,Lam [] applyH rng)] rng

    applyH = App f [(Nothing,Var (newHiddenName "act") False rng)] rng


data Clause = ClauseRet UserExpr
            | ClauseFinally UserExpr
            | ClauseInitially UserExpr
            | ClauseBranch UserHandlerBranch

instance Ranged Clause where
  getRange (ClauseRet e) = getRange e
  getRange (ClauseFinally e) = getRange e
  getRange (ClauseInitially e) = getRange e
  getRange (ClauseBranch e) = getRange e

extractBinders :: [(Clause, Maybe (UserExpr -> UserExpr))] -> ([Clause], UserExpr -> UserExpr)
extractBinders = foldr extractBinder ([], id) where
  extractBinder (clause, Nothing) (cs, binders) = (clause : cs, binders)
  extractBinder (clause, Just binder) (cs, binders) = (clause : cs, binders . binder)

partitionClauses ::  [Clause] -> Range -> LexParser (Maybe UserExpr,Maybe UserExpr,Maybe UserExpr,[UserHandlerBranch])
partitionClauses clauses rng
  = do let (reinits,rets,finals,ops) = separate ([],[],[],[]) clauses
       ret <- case rets of
                [r] -> return (Just r)
                []  -> return Nothing
                _   -> fail "There can be be at most one 'return' clause in a handler body"
       final <- case finals of
                [f] -> return (Just f)
                []  -> return Nothing
                _   -> fail "There can be be at most one 'finally' clause in a handler body"
       reinit <- case reinits of
                   [i] -> return (Just i)
                   []  -> return Nothing
                   _   -> fail "There can be at most one 'initially' clause in a handler body"
       return (reinit,ret,final,reverse ops)
  where
    separate acc [] = acc
    separate (reinits,rets,finals,ops) (clause:clauses)
      = case clause of
          ClauseRet r -> separate (reinits,r:rets,finals,ops) clauses
          ClauseFinally f -> separate (reinits,rets,f:finals,ops) clauses
          ClauseInitially i -> separate (i:reinits,rets,finals,ops) clauses
          ClauseBranch op   -> separate (reinits,rets,finals,op:ops) clauses

-- either a single op without braces, or multiple ops within braces
opClauses :: LexParser ([(Clause, Maybe (UserExpr -> UserExpr))],Range)
opClauses
  =   semiBracesRanged handlerOpX
  <|> singleOp
  <|> do lparen
         fail "unexpected '(': local parameters are no longer supported, use a local 'var' instead"
  <|> return ([],rangeNull)
  where
    singleOp
      = do (op, bind) <- handlerOp
           return ([(op, bind)], getRange op)

handlerOpX :: LexParser (Clause, Maybe (UserExpr -> UserExpr))
handlerOpX
  = do rng <- specialId "finally"
       optional( parens (return ()) )
       expr <- bodyexpr
       return (ClauseFinally (Lam [] expr (combineRanged rng expr)), Nothing)
  <|>
    do rng <- specialId "initially"
       (name,prng,tp) <- (parens $
                          do (name,prng) <- paramid
                             tp         <- optionMaybe typeAnnotPar
                             return (name,prng,tp))
                         <|> return (newName "_",rng,Nothing)
       expr <- bodyexpr
       return (ClauseInitially (Lam [ValueBinder name tp Nothing prng (combineRanged rng tp)] expr (combineRanged rng expr)), Nothing)
  <|>
    handlerOp


-- returns a clause and potentially a binder as transformation on the handler
handlerOp :: LexParser (Clause, Maybe (UserExpr -> UserExpr))
handlerOp
  = do rng <- keyword "return"
       (name,prng,tp) <- do (name,prng) <- paramid
                            pwarningMessage "'return x' is deprecated; use 'return(x)' instead." prng
                            tp         <- optionMaybe typeAnnotPar
                            return (name,prng,tp)
                        <|>
                        (parens $
                         do (name,prng) <- paramid
                            tp         <- optionMaybe typeAnnotPar
                            return (name,prng,tp))
       expr <- bodyexpr
       return (ClauseRet (Lam [ValueBinder name tp Nothing prng (combineRanged prng tp)] expr (combineRanged rng expr)), Nothing)
  -- TODO is "raw" needed for value definitions?
  <|>
    do keyword "val"
       (name, nameRng) <- qidentifier
       keyword "="
       expr <- blockexpr
       let (binder,resumeExpr) = bindExprToVal name nameRng expr
       return (ClauseBranch (HandlerBranch (toValueOperationName name) [] (resumeExpr []) OpVal nameRng nameRng), Just binder)
  <|>
    do opSort <- do keyword "fun"
                    return OpFun
                 <|>
                 do keywordOr "ctl" ["control"]
                    return OpControl
                 <|>
                 do keyword "final"
                    keyword "ctl"
                    return OpExcept
                 <|>
                 do keyword "raw"
                    keyword "ctl"
                    return OpControlRaw
                 <|>
                 -- deprecated
                 do keyword "except" <|> keyword "brk"
                    return OpExcept
                 <|>
                 do keyword "rcontrol" <|> keyword "rawctl"
                    return OpControlRaw
                 <|>
                 -- deprecated
                 do lookAhead qidentifier
                    return OpControlErr
       (name, nameRng) <- qidentifier
       if opSort == OpControlErr then
        pwarningMessage "using a bare operation is deprecated.\n  hint: start with 'val', 'fun', 'brk', or 'ctl' instead." nameRng
       else return ()
       (oppars,prng) <- opParams
       expr <- bodyexpr
       let rexpr  = expr -- if (resumeKind /= ResumeTail) then expr else resumeCall expr pars nameRng
       return (ClauseBranch (HandlerBranch name oppars rexpr opSort nameRng (combineRanges [nameRng,prng])), Nothing)

opParams :: LexParser ([ValueBinder (Maybe UserType) ()],Range)
opParams
  = parensCommasRng opParam <|> return ([],rangeNull)

opParam :: LexParser (ValueBinder (Maybe UserType) ())
opParam
  = do (name,rng) <- paramid
       tp <- optionMaybe typeAnnot
       return (ValueBinder name tp () rng (combineRanged rng tp))


handlerPar :: LexParser (ValueBinder (Maybe UserType) ())
handlerPar
  = do (name,rng) <- identifier
       tp <- optionMaybe typeAnnot
       return (ValueBinder name tp () rng (combineRanged rng tp))

-- default return clause: return x -> x
handlerReturnDefault :: Range -> UserExpr
handlerReturnDefault rng
  = let xname = newHiddenName "x"
        xbind = ValueBinder xname Nothing Nothing rng rng
        xvar  = Var xname False rng
    in Lam [xbind] xvar rng


{--------------------------------------------------------------------------
  Branches
--------------------------------------------------------------------------}
branch
  = do pat  <- pattern
       grds <- guards
       return (Branch pat grds)
  <?> "pattern match"

guards :: LexParser [UserGuard]
guards
  = many1 guardBar
  <|>
    do keyword "->"
       exp <- blockexpr
       return [Guard guardTrue exp]
  <|>
    do exp <- block
       pwarningMessage "use '->' for pattern matches" (getRange exp)
       return [Guard guardTrue exp]

guardBar
  = do bar  <?> "guard condition \"|\""
       grd  <- pguardTest
       keyword "->"
       exp  <- blockexpr
       return (Guard grd exp)

pguardTest
  = do specialId "otherwise"  -- Haskell help
       fail "hint: use \"_\" instead of \"otherwise\" for the guard condition"
  <|>
    do expr
  <|>
    do wildcard
       return guardTrue
  <?> "guard condition or '_'"


{--------------------------------------------------------------------------
  Op expr
--------------------------------------------------------------------------}
ntlexpr :: LexParser UserExpr -- non-trailing-lambda expression
ntlexpr
  = opexprx False

opexpr :: LexParser UserExpr
opexpr = opexprx True


opexprx :: Bool -> LexParser UserExpr
opexprx allowTrailingLam
  = do e1 <- prefixexpr allowTrailingLam
       (do ess <- many1(do{ op <- operatorVar; e2 <- prefixexpr allowTrailingLam; return [op,e2]; })
           return (App (Var nameOpExpr True rangeNull)
                    [(Nothing,e) | e <- e1 : concat ess] (combineRanged e1 (concat ess)))
        <|>
           return e1)

operatorVar
  = do (name,rng) <- qoperator
       return (Var name True rng)
    <|>
    do rng <- keyword ":="
       return (Var nameAssign True rng)


prefixexpr :: Bool -> LexParser UserExpr
prefixexpr allowTrailingLam
  = do ops  <- many prefixOp
       aexp <- appexpr allowTrailingLam
       return (foldr (\op e -> App op [(Nothing,e)] (combineRanged op e)) aexp ops)

appexpr :: Bool -> LexParser UserExpr
appexpr allowTrailingLam
  = do e0 <- atom
       fs <- many (dotexpr <|> applier <|> indexer <|> funapps)
       return (foldl (\e f -> f e) e0 fs)
  where

    dotexpr, indexer, applier, funapps :: LexParser (UserExpr -> UserExpr)
    dotexpr
      = do keyword "."
           e <- atom
           (do rng0 <- lapp
               args <- sepBy argument (comma)
               rng1 <- rparen
               return (\arg0 -> App e ((Nothing,arg0):args) (combineRanged arg0 rng1))
            <|>
               return (\arg0 -> App e [(Nothing,arg0)] (combineRanged arg0 e)))

    indexer
      = do rng0 <- lidx
           (do crng <- keyword "ctx"
               ctx  <- ccontext crng
               rng1 <- special "]"
               return (\exp -> let rng = combineRanged exp rng1
                               in App (Var nameCCtxComposeExtend False rng) [(Nothing,exp),(Nothing,ctx)] rng)
            <|>
            do idxs <- sepBy1 expr comma
               rng1 <- special "]"
               return (\exp -> App (Var nameIndex False (combineRange rng0 rng1)) (map (\a -> (Nothing,a)) (exp:idxs)) (combineRange rng0 rng1))
               )

    applier
      = do rng0 <- lapp
           args <- sepBy argument (comma)
           rng1 <- rparen
           return (\exp -> App exp (args) (combineRanged exp rng1))

    funapp | allowTrailingLam = funblock <|> lambda []
           | otherwise        = lambda []

    funapps
      = do fs <- many1 funapp
           return (\arg0 -> injectApply arg0 fs)
      where
        injectApply expr []
          = expr
        injectApply expr fargs
          = case expr of
              App fun args rng -> App fun (args ++ nfargs) rng
              _                -> App expr nfargs (combineRanged expr fargs)
          where
            nfargs = [(Nothing,f) | f <- fargs]

argument :: LexParser (Maybe (Name,Range),UserExpr)
argument
  = do exp <- aexpr
       case exp of
         Var name _ rng -> do keyword "="
                              exp2 <- expr
                              return (Just (name,rng),exp2)
                           <|>
                              return (Nothing,exp)
         _              -> return (Nothing,exp)
  <|>
    do specialOp "?"
       (name,rng) <- identifier
       keyword "="
       exp <- expr
       return (Just (toImplicitParamName name, rng), exp)

{--------------------------------------------------------------------------
  Atomic expression
--------------------------------------------------------------------------}
atom :: LexParser UserExpr
atom
  = do (name,rng) <- qidentifier <|> qconstructor
       return $ Var name False rng
  <|>
    do tupleExpr -- must be second due to '(' operator ')'
  <|>
    do listExpr
  <|>
    do lit <- literal
       return (Lit lit)
  <|>
    do cctxHole
  <|>
    do cctxExpr
  <|>
    do injectExpr
  <?> "(simple) expression"

literal
  = do (i,rng) <- integer
       return (LitInt i rng)
  <|>
    do (f,rng) <- floatLit
       return (LitFloat f rng)
  <|>
    do (s,rng) <- stringLit
       return (LitString s rng)
  <|>
    do (c,rng) <- charLit
       return (LitChar c rng)
  <?> "constant"


aexpr
  = do e <- expr
       (do keyword ":"
           tp <- ptypescheme
           return (Ann e tp (combineRanged e tp))
        <|>
           return e)



tupleExpr :: LexParser UserExpr
tupleExpr
  = do rng1 <- lparen <?> ""
       es <- sepEndBy aexpr comma
       rng2 <- rparen
       case es of
         []  -> return (Var nameUnit False (combineRange rng1 rng2))
         [e] -> return (Parens e nameNil (combineRanged rng1 rng2))
         _   -> return (App (Var (nameTuple (length es)) False (combineRange rng1 rng2)) [(Nothing,e) | e <- es] (combineRange rng1 rng2))


listExpr :: LexParser UserExpr
listExpr
  = do rng1 <- special "[" <?> ""
       es <- sepEndBy aexpr comma
       rng2 <- special "]"
       if null es
        then return (makeNil (combineRange rng1 rng2))
        else return (adjustRange (combineRange rng1 rng2) (foldr (makeCons rng1) (makeNil rng2) (es)))

makeNil rng   = Var nameListNil False rng
makeCons rng x xs = makeApp (Var nameCons False rng) [x,xs]

cctxExpr :: LexParser UserExpr
cctxExpr
  = do rng <- keyword "ctx"
       ccontext rng

ccontext :: Range -> LexParser UserExpr
ccontext rng
  = do ctx <- ntlexpr
       return (makeApp (Var nameCCtxCreate False rng) [ctx])

cctxHole :: LexParser UserExpr
cctxHole
  = do rng <- keyword "hole" <|> do { (_,r) <- wildcard; return r }
       return (makeApp (Var nameCCtxHoleCreate False rng) [])


injectExpr :: LexParser UserExpr
injectExpr
  = do (rng, mkInj) <- injectType
       (do exp <- parens expr <|> funblock      -- need apply or the escape check may fail if it becomes a separate lambda
           return (mkInj exp)
        <|>
        do let name = newHiddenName "mask-action"
           return $ Lam [ValueBinder name Nothing Nothing rng rng] (mkInj (Var name False rng)) rng)

injectType :: LexParser (Range, UserExpr -> UserExpr)
injectType
 = do rng1 <- keywordInject
      behind <- do { specialId "behind" <|> specialId "other"; return True } <|> return False
      langle
      tp <- ptype
      rangle
      return (rng1, \exp -> Inject (promoteType tp) exp behind (combineRanged rng1 exp))

-----------------------------------------------------------
-- Patterns (and binders)
-----------------------------------------------------------
pbinder :: Bool -> Range -> LexParser (UserExpr -> ValueBinder () UserExpr)
pbinder toplevel preRange
  = do (name,range) <- lqidentifier toplevel
       ann <- typeAnnotation
       return (\expr -> ValueBinder name () (ann expr) range (combineRange preRange range))

funid toplevel
  = lqidentifier toplevel
  <|>
    do rng1 <- special "["
       rng2 <- special "]"
       return (nameIndex,combineRange rng1 rng2)
  -- secretly allow definition of any name
  <|>
    do (s,rng) <- stringLit
       return (newName s, rng)

lqidentifier toplevel
  = if toplevel
      then do (name,rng) <- qidentifier
              return (requalifyLocally name, rng)
      else identifier

pattern :: LexParser UserPattern
pattern
  = patAnn

patAnn
  = do p <- patAtom
       maybeTypeAnnot p (\tp0 -> let tp = promoteType tp0
                                 in case p of
                                      PatVar (ValueBinder name Nothing npat rng1 rng2)
                                        -> PatVar (ValueBinder name (Just tp) npat rng1 rng2)
                                      _ -> PatAnn p tp (combineRanged p tp))


patAtom :: LexParser UserPattern
patAtom
  = do (name,rng) <- qconstructor
       (ps,r) <- parensCommasRng namedPattern <|> return ([],rangeNull)
       return (PatCon name ps rng (combineRanged rng r))
  <|>
    do (name,rng) <- identifier
       (do keyword "as"
           p <- pattern
           return (PatVar (ValueBinder name Nothing p rng (combineRanged rng p)))
        <|>
        return (PatVar (ValueBinder name Nothing (PatWild rng) rng rng))
        )
  <|>
    do (_,range) <- wildcard
       return (PatWild range)
  <|>
    do lit <- literal
       return (PatLit lit)
  <|>
    do listPattern
  <|>
    do (ps,rng) <- parensCommasRng namedPattern
       case ps of
         [p] -> return (PatParens (snd p) rng)
         _   -> return (PatCon (nameTuple (length ps)) ps rng rng)

namedPattern :: LexParser (Maybe (Name,Range),UserPattern)
namedPattern
  = do (name,rng) <- try (do{ x <- identifier; keyword "="; return x})
       pat <- pattern
       return (Just (name,rng),pat)
  <|>
    do pat <- pattern
       return (Nothing,pat)

maybeTypeAnnot :: a -> (UserType -> a) -> LexParser a
maybeTypeAnnot def f
  = do tp <- typeAnnot
       return (f tp)
  <|>
    return def


listPattern :: LexParser UserPattern
listPattern
  = do rng1 <- special "[" <?> ""
       es <- sepEndBy pattern comma
       rng2 <- special "]"
       if null es
        then return (makeNilPat (combineRange rng1 rng2))
        else let pat = (foldr makeConsPat (makeNilPat (after rng2)) (es)) :: UserPattern
             in return (PatParens pat (combineRange rng1 rng2))

makeNilPat :: Range -> UserPattern
makeNilPat rng   = PatCon nameListNil [] rng rng

makeConsPat :: UserPattern -> UserPattern -> UserPattern
makeConsPat x xs = PatCon nameCons [(Nothing,x),(Nothing,xs)] (getRange x) (getRange x)



{--------------------------------------------------------------------------
  Types
--------------------------------------------------------------------------}
typeAnnot :: LexParser UserType
typeAnnot
  = do keyword ":"
       ptype

typeAnnotPar :: LexParser UserType
typeAnnotPar
  = do keyword ":"
       (do rng <- specialOp "?"
           tp <- ptype
           return (TpApp (TpCon nameTpOptional rng) [tp] (combineRanged rng tp))
        <|>
        do rng <- specialOp "$"
           (eff,res) <- tresultTotal -- todo: use proper result
           return (TpApp (TpCon nameTpDelay rng) [eff,res] (combineRanged rng res))
        <|>
        ptype)

ptypescheme :: LexParser UserType
ptypescheme
 = do tp <- pquanSome <|> ptype
      return (promoteType tp)   -- add quantifiers for free type variables
   <?> "type signature"

ptype :: LexParser UserType
ptype
  = pquanForall
  <|>
    pquanSome
  <|>
    do tqual
  <?> "type"


aquantifier
  = do keyword "forall"
       angles tbinders
  <|> return []

squantifier
  = do keyword "some"
       parens tbinders
  <|> return []


pquanSome
  = pquantifier QSome ptype

pquanForall
  = pquantifier QForall tqual

pquanExists
  = pquantifier QExists ptype

pquantifier quan next
  = do rng <- keyword (case quan of QSome -> "some"; QForall -> "forall"; QExists -> "exists")
       params <- angles tbinders
       -- keyword "."
       tp <- next
       let makeQuan = \tname tp -> TpQuan quan tname tp (combineRanged rng tp)
       return (foldr makeQuan tp params)


tqual
  = do tp  <- tarrow
       pqualifier tp

pqualifier tp
  = do keyword "with"
       ps <- parens (many1 predicate)
       return (TpQual ps tp)
  <|>
    return tp

predicate
  = do tp <- tid
       typeApp tp
  <?> "predicate" -- fail "predicates are not allowed for now"

tarrow :: LexParser UserType
tarrow
  = do (tps,rng1) <- tatom
       (do keyword "->"
           (teff,tres) <- tresultTotal
           return (makeTpFun tps teff tres (combineRanged rng1 tres))
        <|>
        return (tuple (tps,rng1)))


teffect
  = do rng1   <- langle
       labels <- sepBy tlabel comma
       (ext,brng)    <- textend
       rng2   <- rangle
       let rng = combineRange rng1 rng2
       return (foldr (makeEffectExtend brng) (ext rng) labels)

textend :: LexParser (Range -> UserType, Range {- "|" -})
textend
  = do brng <- bar
       tp <- teffect <|> tid
       return (const tp,brng)
  <|>
    return (makeEffectEmpty, rangeNull)


tlabel
  = do
       pos <- getPosition
       tp1 <- tid
       case tp1 of
          TpVar name rng -> do
            setPosition pos
            fail $ "encountered effect variable " ++ show name ++ " when an effect label was expected\n  hint: effect variables must be after `|` (e.g `<labels|e>`), or by themselves (e.g. `e`)"
          _              -> typeApp tp1


tresultTotal :: LexParser (UserType,UserType)
tresultTotal
  = do (mbeff,tres) <- tresult
       let teff = case mbeff of Just tp -> tp
                                Nothing -> makeTpTotal (before (getRange tres))
       return (teff,tres)

tresult :: LexParser (Maybe UserType,UserType)
tresult
  = do (tps1,rng1)  <- tatom
       (teff,tres) <- do (tps,rng) <- tatom
                         return (Just (tuple (tps1,rng)), tuple (tps,rng))
                      <|>
                         return (Nothing {-makeTpTotal (getRange (map snd tps2))-}, tuple(tps1,rng1)) -- TODO: range
       return (teff,tres)
  where
    merge :: [([(Name,UserType)],Range)] -> [(Name,UserType)]
    merge ts  = concat (map fst ts)

tatomic :: LexParser UserType
tatomic
  = do (ts,rng) <- tatom
       return (tuple (ts,rng))

tuple :: ([(Name,UserType)],Range) -> UserType
tuple ([tp],rng) = snd tp
tuple (tps,rng) = TpApp (TpCon (nameTpTuple (length tps)) rng) (map snd tps) rng


tatom :: LexParser ([(Name,UserType)],Range)
tatom
  = {- do tp <- listType
       return (single tp)
  <|>
    -}
    do tp1 <- tid
       tp2 <- typeApp tp1
       return (single tp2)
  <|>
    do rng1 <- special "("
       (do tps  <- sepBy paramTypeX comma
           rng2 <- rparen
           {- case tps of
            []  -> return (single (TpCon nameTpUnit (combineRange rng1 rng2)))
            _   -> -}
           return ([(name,tp) | (name,rng,tp) <- tps], combineRange rng1 rng2)
        <|>
        do cs <- many1 comma
           rng2 <- rparen
           tp <- typeApp (mktuple (length cs + 1) (combineRange rng1 rng2))
           return (single tp)
        )
  <|>
    do tp <- teffect
       return (single tp)
  where
    single tp
      = ([(nameNil,tp)],getRange tp)

    mktuple n rng
      = TpCon (unqualify (nameTuple n)) rng   -- unqualify: means regular lookup

typeApp tp
  = do rng1  <- langle -- liparen
       targs <- sepBy anntypek comma
       rng2  <- rangle
       return (TpApp tp (targs) (combineRanged tp rng2))
  <|>
    do return tp

paramType :: LexParser (Name,Range,UserType)
paramType
  = do (id,rng) <- varid <|> wildcard <|> return (nameNil, rangeNull)
       keyword ":"
       tp <- parameterType rng
       return (id,rng,tp)

paramTypeX
  = do (id,rng) <- try (do v <- varid <|> wildcard; keyword ":"; return v)
       tp <- parameterType rng
       return (id,rng,tp)
  <|>
    do tp <- parameterType rangeNull
       return (nameNil,getRange tp,tp)


parameterType rng
  = do rng2 <- specialOp "?"
       tp <- ptype
       return (TpApp (TpCon nameTpOptional rng) [tp] (combineRanged rng2 tp))
    <|>
    do ptype

{-      <|>
        do rng2 <- specialOp "$"
           ([],eff,res) <- tresultTotal -- todo: use proper result
           return (id, rng, TpApp (TpCon nameTpDelay rng) [eff,res] (combineRanged rng2 res))
-}


anntypek
  = do tp <- ptype
       (do specialOp "::"
           kind <- pkind
           return (TpAnn tp kind)
        <|>
           return tp)

tid
  = do (id,rng) <- qvarid <|> typeidCtx
       return (if isTypeVar id then TpVar id rng else TpCon id rng)
  <|>
    do (id,rng) <- wildcard <?> ""
       return (TpVar id rng)

listType
  = do rng1 <- special "["
       ( do tp   <- ptype
            rng2 <- special "]"
            return (TpApp (TpCon nameTpList rng1) [tp] (combineRange rng1 rng2))
        <|>
         do rng2 <- special "]"
            return (TpCon nameTpList (combineRange rng1 rng2))
        )


-- Just before or after a token.
before range
  = makeRange (rangeStart range) (rangeStart range)

after range
  = makeRange (rangeEnd range) (rangeEnd range)


makeTpFun args effect res
  = -- TpApp (TpApp (makeTpApp (TpCon (nameTpFun (length args)) (combineRanged args res)) args) effect) res
    TpFun args effect res


makeTpApp tp args
  = TpApp tp args

makeApp expr args
  = App expr [(Nothing,a) | a <- args] (combineRanged expr args)

makeTpPure rng
  = TpCon nameTpPure rng

makeTpTotal rng
  = TpCon nameEffectEmpty rng

makeEffectEmpty rng
  = TpCon nameEffectEmpty rng

makeEffectExtend rng (label) ext
  = TpApp (TpCon nameEffectExtend rng) [label,ext] (combineRanged (getRange label) ext)

{--------------------------------------------------------------------------
  Type binder
--------------------------------------------------------------------------}
tbinderDef :: LexParser (UserKind -> TypeBinder UserKind)
tbinderDef
  = do (id,rng) <- tbinderId
       return (\kind -> TypeBinder id kind rng rng)

tbinderId
  = typeid <|> tlist <|> ttuple
--  <|> toptional <|> tdelay
  <|> temptyOrExtend

tlist
  = do rng1 <- special "["
       rng2 <- special "]"
       return (unqualify nameTpList,combineRange rng1 rng2)  -- unqualify: local lookup?

ttuple
  = do rng1 <- lparen
       cs   <- many (comma)
       rng2 <- rparen
       return (unqualify (nameTpTuple (length cs+1)), combineRange rng1 rng2) -- unqualify: local lookup?


temptyOrExtend
  = do rng1 <- langle
       (do bar <?> "extend bar"
           rng2 <- rangle
           return (nameEffectExtend, combineRange rng1 rng2)
        <|>
        do rng2 <- rangle
           return (nameEffectEmpty, combineRange rng1 rng2))


tbinders :: LexParser [TypeBinder UserKind]
tbinders
  = sepBy tbinder (comma)

tbinder :: LexParser (TypeBinder UserKind)
tbinder
  = do (id,rng) <- varid <?> "type parameter"
       kind     <- kindAnnot
       return (TypeBinder id kind rng rng)

kindAnnot :: LexParser UserKind
kindAnnot
  = do specialOp "::"
       kind <- pkind
       return kind
  <|>
    return KindNone



{--------------------------------------------------------------------------
  Kinds
--------------------------------------------------------------------------}
pkind :: LexParser UserKind
pkind
  = do params <- parensCommas pkind
       keyword "->"
       res    <- pkind
       return (foldr KindArrow res params)
  <|>
    do k <- katom
       (do keyword "->"
           res <- pkind
           return (KindArrow k res)
        <|>
        return k)
  <?> "kind"

katom
  = do parensx lparen KindParens pkind
  <|>
    do rng <- specialConId "V"
       return (KindCon nameKindStar rng)
  <|>
    do rng <- specialConId "X"
       return (KindCon nameKindLabel rng)
  <|>
    do rng <- specialConId "E"
       return (KindCon nameKindEffect rng)
  <|>
    do rng <- specialConId "H"
       return (KindCon nameKindHeap rng)
  <|>
    do rng <- specialConId "S"
       return (KindCon nameKindScope rng)
  <|>
    do rng <- specialConId "P"
       return (KindCon nameKindPred rng)
  <|>
    do rng <- specialConId "HX"
       return (KindCon nameKindHandled rng)
  <|>
    do rng <- specialConId "HX1"
       return (KindCon nameKindHandled1 rng)
  <?> "kind constant (V,E,H,S,X,HX,HX1, or P)"

-----------------------------------------------------------
-- Braces and parenthesis
-----------------------------------------------------------
semiBraces :: LexParser a -> LexParser [a]
semiBraces p
  = do (xs,rng) <- semiBracesRanged p
       return xs

semiBracesRanged :: LexParser a -> LexParser ([a],Range)
semiBracesRanged p
  = do rng1 <- lcurly
       many semiColon
       xs <- sepEndBy p semiColons1
       rng2 <- rcurly
       return (xs,combineRange rng1 rng2)

semiBracesRanged1 :: LexParser a -> LexParser ([a],Range)
semiBracesRanged1 p
  = do rng1 <- lcurly
       many semiColon
       xs <- sepEndBy1 p semiColons1
       rng2 <- rcurly
       return (xs,combineRange rng1 rng2)

semiBraced :: LexParser a -> LexParser a
semiBraced p
  = do rng1 <- lcurly
       many semiColon
       x <- p
       many semiColon
       rng2 <- rcurly
       return x

semis p
  = sepEndBy p semiColons1

semiColons1
  = many1 semiColon

anglesRanged p
  = bracketed langle rangle (,) p


anglesCommas p
  = angles (sepBy p comma)

angles p
  = bracketed langle rangle const p

parensCommas p
  = parensx lparen const (sepBy p comma)

parensRng p
  = parensx lparen (,) p

parens p
  = parensx lparen const p

parensCommasRng p
  = parensx lparen (,) (sepBy p comma)

parensx lpar f p
  = bracketed lpar rparen f p

curlies p
  = curliesx const p

curliesx f p
  = bracketed lcurly rcurly f p

bracketed open close f p
  = do rng1 <- open
       x <- p
       rng2 <- close
       return (f x (combineRanged rng1 rng2))


-----------------------------------------------------------
-- Lexical tokens
-----------------------------------------------------------
lapp     = lparen      -- special "(.apply" <?> show "("
lidx     = special "[" -- special "[.index" <?> show "["
lparen   = special "(" -- <|> liparen
rparen   = special ")"
langle   = specialOp "<"
rangle   = specialOp ">"

--lcurly   = special "{" <|>
--rcurly   = special "}"

bar      = keyword "|" -- specialOp "|"
comma    = special ","


{-
liparen :: LexParser Range
liparen
  = do (Lexeme rng _) <- parseLex LexLIParen
       return rng
-}

semiColon :: LexParser Range
semiColon
  = do (Lexeme rng _) <- parseLex LexInsSemi <|> parseLex (LexSpecial ";")
       return rng
  <?> show ";"

lcurly :: LexParser Range
lcurly
  = do (Lexeme rng _) <- parseLex LexInsLCurly <|> parseLex (LexSpecial "{")
       return rng
  <?> show "{"

rcurly :: LexParser Range
rcurly
  = do (Lexeme rng _) <- parseLex LexInsRCurly <|> parseLex (LexSpecial "}")
       return rng
  <?> show "}"


-----------------------------------------------------------
-- Identifiers & Operators
-----------------------------------------------------------

identifier
  = ensureUnqualified "identifier" qidentifier


qidentifier :: LexParser (Name,Range)
qidentifier
  = qvarid <|> qidop

qconstructor :: LexParser (Name,Range)
qconstructor
  = qconid

qoperator :: LexParser (Name,Range)
qoperator
  = qop
  {-
  <|>
    do rng1 <- special "`"
       (name,rng) <- (qidentifier <|> qconstructor)
       rng2 <- special "`"
       return (name,rng {- combineRange rng1 rng2 -})
  -}

-----------------------------------------------------------
-- Unqualified Identifiers
-----------------------------------------------------------
varid :: LexParser (Name,Range)
varid
  = ensureUnqualified "identifier" qvarid

idop :: LexParser (Name,Range)
idop
  = ensureUnqualified "operator" qidop

conid :: LexParser (Name,Range)
conid
  = ensureUnqualified "constructor" qconid
  -- secretly allow any name
  <|>
    do (s,rng) <- stringLit
       return (newName s,rng)

op :: LexParser (Name,Range)
op = ensureUnqualified "operator" qop

typeid ::  LexParser (Name,Range)
typeid
  = do (name,rng) <- qtypeid
       if (isQualified name)
        then fail "qualified type variable"
        else return (name,rng)
  {-
  -- secretly allow definition of any name
  <|>
    do (s,rng) <- stringLit
       return (newName s, rng)
  -}

ensureUnqualified :: String -> LexParser (Name,Range) -> LexParser (Name,Range)
ensureUnqualified entity p
  = do (name,rng) <- p
       if (isQualified name)
        then fail ("qualified " ++ entity)
        else return (name,rng)

-----------------------------------------------------------
-- Lexical tokens
-----------------------------------------------------------
qtypeid, typeidCtx :: LexParser (Name,Range)
qtypeid
  = try $
    do pos <- getPosition
       (name,range) <- qvarid <|> typeidCtx
       if (not (isTypeVar name))
        then return (name,range)
        else -- trace ("not a qtype: " ++ show name) $
             do setPosition pos
                mzero <?> "type name (and not type variable)"

typeidCtx
  = do r <- keyword "ctx"
       return (newName "ctx",r)

qop :: LexParser (Name,Range)
qop
  = do (Lexeme rng (LexOp id)) <- parseLex (LexOp nameNil)
       return (id,rng)
  <?> "operator"

prefixOp :: LexParser UserExpr
prefixOp
  = do (Lexeme rng (LexPrefix id)) <- parseLex (LexPrefix nameNil)
       return (Var id True rng)
  <?> ""

-- is really qvarid, varid, from the spec
qvarid :: LexParser (Name,Range)
qvarid
  = do (Lexeme rng (LexId id)) <- parseLex (LexId nameNil)
       return (id,rng)
  <?> "identifier"

-- is really qidop and idop from the spec
qidop :: LexParser (Name,Range)
qidop
  = do (Lexeme rng (LexIdOp id)) <- parseLex (LexIdOp nameNil)
       return (id,rng)
  <?> ""

-- is really qconid and conid in the spec
qconid :: LexParser (Name,Range)
qconid
  = do (Lexeme rng (LexCons id)) <- parseLex (LexCons nameNil)
       return (id,rng)
  <?> "constructor"

modulepath :: LexParser (Name,Range)
modulepath
  = do (id,rng) <- qvarid
       return (nameAsModuleName id, rng) -- return the entire module path as one identifier
  <?> "module path"

wildcard :: LexParser (Name,Range)
wildcard
  = do (Lexeme rng (LexWildCard id)) <- parseLex (LexWildCard nameNil)
       if (showPlain id == "_")
        then let p = rangeStart rng
             in return (uniqueRngName rng "_w", rng)
        else return (id,rng)
  <?> "wildcard"


integer :: LexParser (Integer,Range)
integer
  = do (Lexeme rng (LexInt i _)) <- parseLex (LexInt 0 "0")
       return (i,rng)
  <?> "integer"

floatLit :: LexParser (Double,Range)
floatLit
  = do (Lexeme rng (LexFloat f _)) <- parseLex (LexFloat 0.0 "0.0")
       return (f,rng)
  <?> "float"

charLit :: LexParser (Char,Range)
charLit
  = do (Lexeme rng (LexChar c)) <- parseLex (LexChar ' ')
       return (c,rng)
  <?> "character"

stringLit :: LexParser (String,Range)
stringLit
  = do (Lexeme rng (LexString s)) <- parseLex (LexString "")
       return (s,rng)
  <?> "string"


specialOp :: String -> LexParser Range
specialOp s
  = try (
      do (Lexeme rng (LexOp op)) <- parseLex (LexOp nameNil)
         if (showPlain op == s)
          then return rng
          else fail s
      <?> show s
    )

specialId :: String -> LexParser Range
specialId s
  = try (
      do (Lexeme rng (LexId id)) <- parseLex (LexId nameNil)
         if (showPlain id == s)
          then return rng
          else fail s
      <?> show s
    )

specialConId :: String -> LexParser Range
specialConId s
  = try (
      do (Lexeme rng (LexCons id)) <- parseLex (LexCons nameNil)
         if (showPlain id == s)
          then return rng
          else fail s
      <?> show s
    )



special :: String -> LexParser Range
special s
  = do (Lexeme rng _) <- parseLex (LexSpecial s)
       return rng
  <?> show s


specialIdOr :: String -> [String] -> LexParser Range
specialIdOr kw [] = specialId kw
specialIdOr kw deprecated
  = choice (specialId kw : map deprecate deprecated)
  where
    deprecate  k = do rng <- specialId k
                      warnDeprecated k kw rng
                      return rng


keywordOr :: String -> [String] -> LexParser Range
keywordOr kw [] = keyword kw
keywordOr kw deprecated
  = choice (keyword kw : map deprecate deprecated)
  where
    deprecate  k = do rng <- keyword k
                      warnDeprecated k kw rng
                      return rng

dockeywordOr :: String -> [String] -> LexParser (Range,String)
dockeywordOr kw [] = dockeyword kw
dockeywordOr kw deprecated
  = choice (dockeyword kw : map deprecate deprecated)
  where
    deprecate k  = do x <- dockeyword k
                      warnDeprecated k kw (fst x)
                      return x


keyword :: String -> LexParser Range
keyword s
  = do (Lexeme rng _) <- parseLex (LexKeyword s "")
       return rng
  <?> show (LexKeyword s "")

dockeyword :: String -> LexParser (Range,String)
dockeyword s
  = do (Lexeme rng (LexKeyword _ doc)) <- parseLex (LexKeyword s "")
       return (rng,doc)
  <?> show s


warnDeprecated dep new rng
  = do pos <- getPosition
       pwarning ("warning " ++ show pos ++ ": keyword \"" ++ dep ++ "\" is deprecated. Consider using \"" ++ new ++ "\" instead.") rng


pwarningMessage msg rng
  = do pos <- getPosition
       pwarning ("warning " ++ show pos ++ ": " ++ msg) rng

pwarning :: String -> Range -> LexParser ()
pwarning msg rng = modifyState (\prev -> prev ++ [(msg, rng)])


uniqueRngHiddenName :: Range -> String -> Name
uniqueRngHiddenName rng prefix =
  let pos  = rangeStart rng
      uniq = show (posLine pos) ++ "_" ++ show (posColumn pos)
  in newHiddenName (prefix ++ "_" ++ uniq)

uniqueRngName :: Range -> String -> Name
uniqueRngName rng prefix =
  let pos  = rangeStart rng
      uniq = "-l" ++ show (posLine pos) ++ "-c" ++ show (posColumn pos)
  in newName (prefix ++ uniq)



{--------------------------------------------------------------------------
  Adjust the range of an expression
--------------------------------------------------------------------------}
adjustRange :: Range -> UserExpr -> UserExpr
adjustRange rng expr
  = Parens expr nameNil rng


adjustTpRange :: Range -> UserType -> UserType
adjustTpRange rng tp
  = TpParens tp rng<|MERGE_RESOLUTION|>--- conflicted
+++ resolved
@@ -84,19 +84,10 @@
 -----------------------------------------------------------
 -- Parse varieties
 -----------------------------------------------------------
-<<<<<<< HEAD
-parseProgramFromFile :: Bool -> Bool -> FilePath -> IO (Error UserProgram)
+parseProgramFromFile :: Bool -> Bool -> FilePath -> IO (Error a UserProgram)
 parseProgramFromFile allowAt semiInsert fname
   = do input <- readInput fname
-       return (lexParse allowAt semiInsert id program fname 1 input)
-
-
-parseValueDef :: Bool -> FilePath -> Int -> String -> Error UserDef
-=======
-parseProgramFromFile :: Bool -> FilePath -> IO (Error a UserProgram)
-parseProgramFromFile semiInsert fname
-  = do input <- readInput fname
-       let result = parseProgramFromString semiInsert input fname
+       let result = parseProgramFromString allowAt semiInsert input fname
        case checkError result of
           Right (a, warnings) ->
             do
@@ -108,13 +99,12 @@
 logSyntaxWarnings warnings
   = putPretty (prettyWarnings "" True defaultColorScheme warnings)
 
-parseProgramFromString :: Bool -> BString -> FilePath -> Error a UserProgram
-parseProgramFromString semiInsert input fname
-  = do (result, syntaxWarnings) <- lexParse semiInsert id program fname 1 input
+parseProgramFromString :: Bool -> Bool -> BString -> FilePath -> Error a UserProgram
+parseProgramFromString allowAt semiInsert input fname
+  = do (result, syntaxWarnings) <- lexParse allowAt semiInsert id program fname 1 input
        addWarnings (map (\(s, r) -> (r, text s)) syntaxWarnings) $ return result
 
 parseValueDef :: Bool -> FilePath -> Int -> String -> Error () UserDef
->>>>>>> 47d5af1f
 parseValueDef semiInsert sourceName line input
   = lexParseS semiInsert (const valueDefinition)  sourceName line input
 
@@ -137,14 +127,8 @@
 
 lexParseS :: Bool -> (Source -> LexParser b) -> FilePath -> Int -> String -> Error a b
 lexParseS semiInsert p sourceName line str
-<<<<<<< HEAD
-  = lexParse False semiInsert id p sourceName line (stringToBString str)
-
-lexParse :: Bool -> Bool -> ([Lexeme]-> [Lexeme]) -> (Source -> LexParser a) -> FilePath -> Int -> BString -> Error a
-lexParse allowAt semiInsert preprocess p sourceName line rawinput
-=======
   = do
-      (result, syntaxWarnings) <- (lexParse semiInsert id p sourceName line (stringToBString str))
+      (result, syntaxWarnings) <- (lexParse False semiInsert id p sourceName line (stringToBString str))
       return $ trace (concat (intersperse "\n" (map fst syntaxWarnings))) $ result
 
 runStateParser :: LexParser a -> SourceName -> [Lexeme] -> Either ParseError (a, [(String, Range)])
@@ -156,9 +140,8 @@
          s <- getState
          return (r, s)
 
-lexParse :: Bool -> ([Lexeme]-> [Lexeme]) -> (Source -> LexParser a) -> FilePath -> Int -> BString -> Error b (a, [(String, Range)])
-lexParse semiInsert preprocess p sourceName line rawinput
->>>>>>> 47d5af1f
+lexParse :: Bool -> Bool -> ([Lexeme]-> [Lexeme]) -> (Source -> LexParser a) -> FilePath -> Int -> BString -> Error b (a, [(String, Range)])
+lexParse allowAt semiInsert preprocess p sourceName line rawinput
   = let source = Source sourceName rawinput
         input  = if (isLiteralDoc sourceName) then extractLiterate rawinput else rawinput
         xs = lexing source line input
@@ -346,11 +329,7 @@
   =   do rng <- keywordOr "pub" ["public"]
          return (Public,rng)
   <|> do rng <- keyword "private"
-<<<<<<< HEAD
-         pwarningMessage "using 'private' is deprecated, only use 'pub' to make declarations public"
-=======
          pwarningMessage "using 'private' is deprecated, only use 'pub' to make declarations public" rng
->>>>>>> 47d5af1f
          return (Private,rng)
   <|> return (vis,rangeNull)
 
@@ -1319,7 +1298,6 @@
 parameter :: Bool -> Bool -> Bool -> LexParser (ValueBinder (Maybe UserType) (Maybe UserExpr), ParamInfo, UserExpr -> UserExpr)
 parameter allowBorrow allowDefaults allowImplicits = do
   pinfo <- if allowBorrow then paramInfo else return Own
-<<<<<<< HEAD
   (binder,transform) <- if allowImplicits then parImplicit <|> parNormal allowDefaults else parNormal allowDefaults
   return (binder, pinfo, transform)
 
@@ -1365,31 +1343,6 @@
                          return (if unpack then Just (unpackExpr name rng) else Nothing)
 
        return (ValueBinder (toImplicitParamName name) tp opt (combineRange rng (getRange opt)) rng, id)
-=======
-  pat <- patAtom
-  tp  <- optionMaybe typeAnnotPar
-  (opt,drng) <- if allowDefaults then defaultExpr else return (Nothing,rangeNull)
-
-  let rng = case pat of
-              PatVar binder -> getRange (binderExpr binder)
-              _ -> getRange pat
-      binder name nameRng = ValueBinder name tp opt nameRng (combineRanges [rng, getRange tp, drng])
-  case pat of
-    -- treat PatVar and PatWild as special cases to avoid unnecessary match expressions
-    PatVar (ValueBinder name Nothing (PatWild _) nameRng rng) -- binder   | PatWild nameRng <- binderExpr binder  ->
-      -> return (binder name nameRng, pinfo, id)
-    PatWild nameRng
-      -> do let name = uniqueRngHiddenName nameRng "_wildcard"
-            return (binder name nameRng, pinfo, id)
-    pat
-      -> do -- transform (fun (pattern) { body }) --> fun(.pat_X_Y) { match(.pat_X_Y) { pattern -> body }}
-            let name = uniqueRngHiddenName rng "pat"
-                transform (Lam binders body lambdaRng) = Lam binders (Case (Var name False rng)
-                                                                        [Branch pat [Guard guardTrue body]] rng) lambdaRng
-                transform (Ann body tp rng) = Ann (transform body) tp rng
-                transform _ = failure "Syntax.Parse.parameter: unexpected function expression in parameter match transform"
-            return (binder name rng, pinfo, transform)
->>>>>>> 47d5af1f
 
 paramid = identifier <|> wildcard
 
@@ -1663,21 +1616,13 @@
            texpr <- thenexpr rng
            return (tst,texpr)
 
-<<<<<<< HEAD
-    thenexpr
-=======
     thenexpr rng
->>>>>>> 47d5af1f
       = do keyword "then"
            blockexpr
         <|>
         do pos <- getPosition
            expr <- blockexpr
-<<<<<<< HEAD
-           pwarning $ "warning " ++ show pos ++ ": using an 'if' without 'then' is deprecated.\n  hint: add the 'then' keyword."
-=======
            pwarning ("warning " ++ show pos ++ ": using an 'if' without 'then' is deprecated.\n  hint: add the 'then' keyword.") rng
->>>>>>> 47d5af1f
            return expr
 
 returnexpr
