--- conflicted
+++ resolved
@@ -22,13 +22,8 @@
 
 import Lib.Trace
 import Data.Char    ( isSpace )
-<<<<<<< HEAD
 import Common.Failure
-import Data.List    (sortBy, groupBy)
-=======
-import Common.Failure 
 import Data.List    (sortBy, groupBy, minimumBy, foldl')
->>>>>>> 47d5af1f
 import Lib.PPrint
 import Common.Range
 import Common.Name
@@ -37,12 +32,8 @@
 import Type.Type
 import Kind.Kind
 import Type.TypeVar
-<<<<<<< HEAD
 import Type.Pretty()
-=======
-import Type.Pretty() 
 import Data.Maybe (fromMaybe)
->>>>>>> 47d5af1f
 
 newtype RangeMap = RM [(Range,RangeInfo)]
   deriving Show
@@ -187,12 +178,10 @@
         eq (_,ri1) (_,ri2)  = (EQ == compare ((fromEnum ri1) `div` 10) ((fromEnum ri2) `div` 10))
         cmp (_,ri1) (_,ri2) = compare (fromEnum ri1) (fromEnum ri2)
 
-<<<<<<< HEAD
         -- merge implicit documentation into identifiers
         mergeDocs ds (rng, Id name info docs isDef) = (rng, Id name info (docs ++ ds) isDef)
         mergeDocs ds x = x
 
-=======
 rangeMapFindIn :: Range -> RangeMap -> [(Range, RangeInfo)]
 rangeMapFindIn rng (RM rm)
   = filter (\(rng, info) -> rangeStart rng >= start || rangeEnd rng <= end) rm
@@ -225,21 +214,20 @@
 rangeInfoType :: RangeInfo -> Maybe Type
 rangeInfoType ri
   = case ri of
-      Id _ info _ -> case info of
-                       NIValue tp _ _ -> Just tp
-                       NICon tp _  -> Just tp
-                       _          -> Nothing
+      Id _ info _ _ -> case info of
+                          NIValue tp _ _  -> Just tp
+                          NICon tp _      -> Just tp
+                          _               -> Nothing
       _ -> Nothing
 
 rangeInfoDoc :: RangeInfo -> Maybe String
 rangeInfoDoc ri
   = case ri of
-      Id _ info _ -> case info of
-                       NIValue _ doc _ -> Just doc
-                       NICon _ doc  -> Just doc
-                       
+      Id _ info _ _ -> case info of
+                         NIValue _ doc _ -> Just doc
+                         NICon _ doc  -> Just doc
+
       _ -> Nothing
->>>>>>> 47d5af1f
 
 instance HasTypeVar RangeMap where
   sub `substitute` (RM rm)
